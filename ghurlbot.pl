#!/usr/bin/env perl
#
# This IRC 'bot expands short references to issues, pull requests,
# persons and teams on GitHub to full URLs. See the perldoc at the end
# for how to run it and manual.html for the interaction on IRC.
#
# TODO: The map-file should contain the IRC network, not just the
# channel names.
#
# TODO: Allow "action-9" as an alternative for "#9"?
#
# TODO: Add a permission system to limit who can create, close, reopen
# or comment on issues? (Maybe people on IRC can somehow prove to ghurlbot
# that they have a GitHub account and maybe ghurlbot can find out if
# that account has the right to close an issue?)
#
# TODO: A way for a user to ask for the github login of a given nick?
# Or to ask for all known aliases?
#
# TODO: Should all responses from the bot other than expanded
# references be emoted ("/me")?
#
# TODO: Get plain text instead of markdown from GitHub? (Requires
# setting the Accept header to "application/vnd.github.text+json" and
# using the "body_text" field instead of "body" from the returned
# JSON.)
#
# TODO: Add and remove labels from issues?
#
# TODO: Add a way to use other servers than github.com.
#
# TODO: Set the default to not expanding names ("set names = off")?
#
# Created: 2022-01-11
# Author: Bert Bos <bert@w3.org>
#
# Copyright © 2022-2023 World Wide Web Consortium, (Massachusetts Institute
# of Technology, European Research Consortium for Informatics and
# Mathematics, Keio University, Beihang). All Rights Reserved. This
# work is distributed under the W3C® Software License
# (http://www.w3.org/Consortium/Legal/2015/copyright-software-and-document)
# in the hope that it will be useful, but WITHOUT ANY WARRANTY;
# without even the implied warranty of MERCHANTABILITY or FITNESS FOR
# A PARTICULAR PURPOSE.

package GHURLBot;
use FindBin;
use lib "$FindBin::Bin";	# Look for modules in agendabot's directory
use parent 'Bot::BasicBot::ExtendedBot';
use strict;
use warnings;
use utf8;
use v5.16;			# Enable fc
use Getopt::Std;
use Scalar::Util 'blessed';
use Term::ReadKey;		# To read a password without echoing
use open qw(:std :encoding(UTF-8)); # Undeclared streams in UTF-8
use File::Temp qw(tempfile tempdir);
use File::Copy;
use Fcntl ':flock';
use LWP;
use LWP::ConnCache;
use JSON;
use Date::Manip::Date;
use Date::Manip::Delta;
use POSIX qw(strftime);
use Net::Netrc;
use Encode qw(str2bytes bytes2str);

use constant MANUAL => 'https://w3c.github.io/GHURLBot/manual.html';
use constant HOME => 'https://w3c.github.io/GHURLBot';
use constant VERSION => '0.3';
use constant DEFAULT_DELAY => 15;

# GitHub limits requests to 5000 per hour per authenticated user (and
# will return 403 if the limit is exceeded). We impose an extra limit
# of 100 changes to a given repository in 10 minutes.
use constant MAXRATE => 100;
use constant RATEPERIOD => 10;


# init -- initialize some parameters
sub init($)
{
  my $self = shift;
  my $errmsg;

  $self->{delays} = {}; # Maps from a channel to a delay (# of lines)
  $self->{linenumber} = {}; # Maps from a channel to a # of lines seen
  $self->{joined_channels} = {}; # Set of all channels currently joined
  $self->{history} = {}; # Maps a channel to a map of when each ref was expanded
  $self->{suspend_issues} = {}; # Set of channels currently not expanding issues
  $self->{suspend_names} = {}; # Set of channels currently not expanding names
  $self->{repos} = {}; # Maps from a channel to a list of repository URLs

  # Create a user agent to retrieve data from GitHub, if needed.
  if ($self->{github_api_token}) {
    $self->{ua} = LWP::UserAgent->new(agent => blessed($self) . '/' . VERSION,
      timeout => 10, keep_alive => 1, env_proxy => 1);
    $self->{ua}->default_header('X-GitHub-Api-Version', '2022-11-28');
    $self->{ua}->default_header('Accept', 'application/json');
    $self->{ua}->default_header(
      'Authorization' => 'token ' . $self->{github_api_token});
  }

  $errmsg = $self->read_rejoin_list() and die "$errmsg\n";
  $errmsg = $self->read_mapfile() and die "$errmsg\n";

  $self->log("Connecting...");
  return 1;
}


# read_rejoin_list -- read or create the rejoin file, if any
sub read_rejoin_list($)
{
  my $self = shift;
  my $mode;

  return if ! $self->{rejoinfile};

  # If the rejoinfile exists, open it for reading, but also for
  # writing, because writing mode is needed to set a lock on it. If
  # the file doesn't exist, create it.
  $mode = -e $self->{rejoinfile} ? "+<" : ">";
  open $self->{rejoinfile_handle}, $mode, $self->{rejoinfile} or
      return "$self->{rejoinfile}: $!";
  flock $self->{rejoinfile_handle}, LOCK_EX | LOCK_NB or
      return "$self->{rejoinfile}: already in use";

  return if $mode eq ">";	# File just created, nothing to read
  $self->log("Reading $self->{rejoinfile}");
  while (readline $self->{rejoinfile_handle}) {
    chomp;
    $self->{joined_channels}->{$_} = 1;
    $self->{linenumber}->{$_} = 0;
    $self->{history}->{$_} = {};
  }
  # The connected() method takes care of rejoining those channels.
  # Do not close the file. We want to keep a lock on it.
  return;			# undef return means there were no errors
}


# rewrite_rejoinfile -- replace the rejoinfile with an updated one
sub rewrite_rejoinfile($)
{
  my ($self) = @_;

  return if ! $self->{rejoinfile};
  eval {
    # Write a temporary file in the same directory as rejoinfile. When
    # done, rename it to rejoinfile. This way, the rejoinfile will
    # always be a complete file, even if the program is interrupted.
    # Get a lock on the temporary file before closing the filehandle
    # of the old rejoinfile (which release the lock on that file).
    my ($fh, $tempname) = tempfile($self->{rejoinfile}."XXXX", UNLINK => 1);
    flock $fh, LOCK_EX | LOCK_NB or
	$self->log("Cannot lock $tempname, continuing anyway");
    foreach (keys %{$self->{joined_channels}}) {
      print $fh "$_\n" or die "$tempname: $!";
    }
    $fh->flush;
    move($tempname, $self->{rejoinfile});
    close $self->{rejoinfile_handle}; # Releases lock
    $self->{rejoinfile_handle} = $fh;
  };
  $self->log($@) if $@;
}


# read_mapfile -- read or create the file mapping channels to repositories
sub read_mapfile($)
{
  my $self = shift;
  my ($channel, $fh, $mode);

  # If the file exists, open it for reading and writing, because write
  # mode is needed to set a lock on it. Otherwise create it.
  $mode = -e $self->{mapfile} ? "+<" : ">";
  open $self->{mapfile_handle}, $mode, $self->{mapfile} or
      return "$self->{mapfile}: $!";
  flock $self->{mapfile_handle}, LOCK_EX | LOCK_NB or
      return "$self->{mapfile}: already in use";

  return if $mode eq ">";	# File just created, nothing to read
  $self->log("Reading $self->{mapfile}");
  while (readline $self->{mapfile_handle}) {
    # Empty lines and line that start with "#" are ignored. Other
    # lines must start with a keyword:
    #
    # alias NAME GITHUB-NAME
    #   When an action is assigned to NAME, use GITHUB-NAME instead.
    # channel CHANNEL
    #   Lines up to the next "channel" apply to CHANNEL.
    # repo REPO
    #   Add REPO to the list of repositories for the current CHANNEL.
    # delay NN
    #   Set the delay for CHANNEL to NN.
    # issues off
    #   Do not expand issue references on CHANNEL.
    # names off
    #   Do not expand name references on CHANNEL.
    # ignore NAME
    #   Ignore commands that open/close issues when they come from NAME.
    chomp;
    if ($_ =~ /^#/) {
      # Comment, ignored.
    } elsif ($_ =~ /^\s*$/) {
      # Empty line, ignored.
    } elsif ($_ =~ /^\s*alias\s+([^\s]+)\s+([^\s]+)\s*$/) {
      $self->{github_names}->{fc $1} = $2;
    } elsif ($_ =~ /^\s*channel\s+([^\s]+)\s*$/) {
      $channel = $1;
    } elsif (! defined $channel) {
      return "$self->{mapfile}:$.: missing \"channel\" line";
    } elsif ($_ =~ /^\s*repo\b\s*([^\s]*)\s*$/) {
      push @{$self->{repos}->{$channel}}, $1 if $1;
    } elsif ($_ =~ /^\s*delay\s+([0-9]+)\s*$/) {
      $self->{delays}->{$channel} = 0 + $1;
    } elsif ($_ =~ /\s*issues\s+off\s*$/) {
      $self->{suspend_issues}->{$channel} = 1;
    } elsif ($_ =~ /\s*names\s+off\s*$/) {
      $self->{suspend_names}->{$channel} = 1;
    } elsif ($_ =~ /\s*ignore\s+([^\s]+)\s*$/) {
      $self->{ignored_nicks}->{$channel}->{fc $1} = $1;
    } else {
      return "$self->{mapfile}:$.: wrong syntax";
    }
  }
  # Do not close the file, because we want to keep a lock on it.
  return undef;				# No errors
}


# write_mapfile -- write the current status to file
sub write_mapfile($)
{
  my $self = shift;

  eval {
    my ($fh, $tempname) = tempfile($self->{mapfile}."XXXX", UNLINK => 1);
    flock $fh, LOCK_EX | LOCK_NB or
	$self->log("Cannot lock $tempname. Continuing anyway");

    # Sorting (of channel names, repo name and aliases) is not
    # necessary, but helps make the mapfile more readable.
    #
    foreach my $channel
	(sort(uniq(keys(%{$self->{repos}}), keys(%{$self->{suspend_issues}}),
		   keys(%{$self->{suspend_names}}), keys(%{$self->{delays}}),
		   keys(%{$self->{ignored_nicks}})))) {
      printf $fh "channel %s\n", $channel or die $!;
      printf $fh "repo %s\n", $_ for sort @{$self->{repos}->{$channel} // []};
      printf $fh "delay %d\n", $self->{delays}->{$channel} if
	  defined $self->{delays}->{$channel} &&
	  $self->{delays}->{$channel} != DEFAULT_DELAY;
      printf $fh "issues off\n" if $self->{suspend_issues}->{$channel};
      printf $fh "names off\n" if $self->{suspend_names}->{$channel};
      printf $fh "ignore %s\n", $_
	  for sort values %{$self->{ignored_nicks}->{$channel} // {}};
      printf $fh "\n" or die $!;
    }
    foreach my $nick (sort keys %{$self->{github_names} // {}}) {
      printf $fh "alias %s %s\n",$nick,$self->{github_names}->{$nick} or die $!;
    }
    $fh->flush;
    move($tempname, $self->{mapfile});
    close $self->{mapfile_handle}; # Releases lock
    $self->{mapfile_handle} = $fh;
  };
  $self->log($@) if $@;
}


# part_channel -- leave a channel, the channel name is given as argument
sub part_channel($$)
{
  my ($self, $channel) = @_;

  # Use inherited method to leave the channel.
  $self->SUPER::part_channel($channel);

  # Remove channel from list of joined channels.
  if (delete $self->{joined_channels}->{$channel}) {

    # If we keep a rejoin file, remove the channel from it.
    $self->rewrite_rejoinfile();
  }
}


# chanjoin -- called when somebody joins a channel
sub chanjoin($$)
{
  my ($self, $mess) = @_;
  my $who = $mess->{who};
  my $channel = $mess->{channel};

  if ($who eq $self->nick()) {	# It's us
    $self->log("Joined $channel");

    # Initialize data structures with information about this channel.
    if (!defined $self->{joined_channels}->{$channel}) {
      $self->{joined_channels}->{$channel} = 1;
      $self->{linenumber}->{$channel} = 0;
      $self->{history}->{$channel} = {};

      # If we keep a rejoin file, add the channel to it.
      $self->rewrite_rejoinfile();
    }
  }
  return;
}


# repository_to_url -- expand a repository name to a full URL, or return error
sub repository_to_url($$$)
{
  my ($self, $channel, $repo) = @_;

  my ($base, $owner, $name) = $repo =~
      /^([a-z]+:\/\/(?:[^\/?\#]*\/)*?)?([^\/?\#]+\/)?([^\/?\#]+)\/?$/i;

  return ($repo, undef)
      if $base;			# It's already a full URL
  return (defined $self->{repos}->{$channel}->[0] ?
    $self->{repos}->{$channel}->[0] =~ s/[^\/]+\/[^\/]+$/$owner$name/r :
    "https://github.com/$owner$name", undef)
      if $owner;
  return (undef, "sorry, that doesn't look like a valid repository: $repo")
      if ! $name;
  return ("https://github.com/w3c/$name", undef)
      # or: (undef,"sorry, I don't know the owner. Please, use 'OWNER/$name'")
      if ! defined $self->{repos}->{$channel};
  return ($self->{repos}->{$channel}->[0] =~ s/[^\/]+$/$name/r, undef);
}


# add_repositories -- remember the repositories $2 for channel $1
sub add_repositories($$$)
{
  my ($self, $channel, $repos) = @_;
  my $err = '';
  my @h;

  foreach (split /[ ,]+/, $repos) {
    my ($repository, $msg) = $self->repository_to_url($channel, $_);

    if ($msg) {
      $err .= "$msg\n";
    } else {
      # Add $repository at the head of the list of repositories for this
      # channel, or move it to the head, if it was already in the list.
      if (defined $self->{repos}->{$channel}) {
	@h = grep $_ ne $repository, @{$self->{repos}->{$channel}};
      }
      unshift @h, $repository;
      $self->{repos}->{$channel} = \@h;
    }
  }
  $self->write_mapfile();
  $self->{history}->{$channel} = {}; # Forget recently expanded issues

  return $err if $err;
  return "OK. But note that I am not currently expanding issues. " .
      "You can change that with: ".$self->nick()." issues on"
      if defined $self->{suspend_issues}->{$channel};
  return 'OK.';
}


# remove_repositories -- remove one or more repositories from this channel
sub remove_repositories($$$)
{
  my ($self, $channel, $repos) = @_;
  my $err = '';
  my $found = 0;

  return "sorry, this channel has no repositories."
      if scalar @{$self->{repos}->{$channel}} == 0;

  foreach my $repo (split /[ ,]+/, $repos) {
    my @x = grep /(?:^|\/)\Q$repo\E$/, @{$self->{repos}->{$channel}};
    if (scalar @x) {
      my @h = grep $_ ne $x[0], @{$self->{repos}->{$channel}};
      $self->{repos}->{$channel} = \@h;
      $found = 1;
    } else {
      $err .= "$repo was already removed.\n";
    }
  }
  $self->write_mapfile() if $found;	# Write the new list to disk.
  $self->{history}->{$channel} = {};	# Forget recently expanded issues
  return $err ? $err : 'OK.';
}


# clear_repositories -- forget all repositories for a channel
sub clear_repositories($$)
{
  my ($self, $channel) = @_;
  delete $self->{repos}->{$channel};
  return 'OK.';
}


# find_matching_repository -- return the repository that matches $prefix
sub find_matching_repository($$$)
{
  my ($self, $channel, $prefix) = @_;
  my ($repos, @matchingrepos);

  $repos = $self->{repos}->{$channel} // [];

  # First find all repos in our list with the exact name $prefix
  # (with or without an owner part). If there are none, find all
  # repos whose name start with $prefix. E.g., if prefix is "i",
  # it will match repos that have an "i" at the start of the repo
  # name, such as "https://github.com/w3c/i18n" and
  # "https://github.com/foo/ima"; if prefix is "w3c/i" it will
  # match a repo that has "w3c" as owner and a repo name that
  # starts with "i", i.e., it will only match the first of those
  # two; and likewise if prefix is "i18". If prefix is empty, all
  # repos match. (It is important to start with an exact match,
  # otherwise if there two repos "rdf-star" and
  # "rdf-star-wg-charter", you can never get to the former,
  # because it is a prefix of the latter.)
  @matchingrepos = grep $_ =~ /\/\Q$prefix\E$/i, @$repos or
      @matchingrepos = grep $_ =~ /\/\Q$prefix\E[^\/]*$/i, @$repos;

  # Found one or more repos whose name starts with $prefix:
  return $matchingrepos[0] if @matchingrepos;

  # Did not find a match, but $prefix has a "/", maybe it is a repo name:
  return "https://github.com/$prefix" if $prefix =~ /\//;

  # Use the owner part of the most recent repo:
  return $repos->[0] =~ s/[^\/]*$/$prefix/r if $prefix && scalar @$repos;

  # No recent repo, so we can't guess the owner:
  return undef;
}


# find_repository_for_issue -- expand issue reference to full URL, or undef
sub find_repository_for_issue($$$)
{
  my ($self, $channel, $ref) = @_;

  my ($prefix, $issue) = $ref =~ /^([a-z0-9\/._-]*)#([0-9]+)$/i or
      $self->log("Bug! wrong argument to find_repository_for_issue()") and
      return undef;

  return $self->find_matching_repository($channel, $prefix);
}

# name_to_login -- return the github name for a name, otherwise return the name
sub name_to_login($$)
{
  my ($self, $nick) = @_;

  return $1 if $nick =~ /^@(.*)/; # A name prefixed with "@" is a GitHub login
  return $self->{github_names}->{fc $nick} // $nick;
}


# check_and_update_rate -- false if the rate is already too high, or update it
sub check_and_update_rate($$)
{
  my ($self, $repository) = @_;
  my $now = time;

  if (($self->{ratestart}->{$repository} // 0) < $now - 60 * RATEPERIOD) {
    # No rate period for this repository started, or it started more
    # than RATEPERIOD minutes ago. Start a new period, count one
    # action, and return OK.
    $self->{ratestart}->{$repository} = $now;
    $self->{rate}->{$repository} = 1;
    return 1;
  } elsif (($self->{rate}->{$repository} // 0) < MAXRATE) {
    # The current rate period started less than RATEPERIOD minutes
    # ago, but we have done less than MAXRATE actions in this period.
    # Increase the number of actions by one and return OK.
    $self->{rate}->{$repository}++;
    return 1;
  } else {
    # The current rate period started less than RATEPERIOD minutes ago
    # and we have already done MAXRATE actions in this period. So
    # return FAIL.
    $self->log("Rate limit reached for $repository");
    return 0;
  }
}


# create_action_process -- process that creates an action item on GitHub
sub create_action_process($$$$$$$)
{
  my ($body, $self, $channel, $repository, $names, $text, $who) = @_;
  my (@names, @labels, $res, $content, $date, $due, $today, $login, $s);

  # This is not a method, but a routine that is run as a background
  # process by create_action(). Output to STDERR is meant for the log.
<<<<<<< HEAD
  # Output to STDOUT goes to IRC.
=======
  # Output to STDOUT is for IRC.
>>>>>>> 96b8b11e

  # Creating an action item is like creating an issue, but with
  # assignees and a label "action".

  @names = map($self->name_to_login($_),
	       grep(/./, split(/ *,? +and +| *, */, $names)));

  # If the action has a due date, remove it and put it in $date. Or use 1 week.
  $date = new Date::Manip::Date;
  if ($text =~ /^(.*)(?: *- *| +)due +(.*?)[. ]*$/i && $date->parse($2) == 0) {
    $text = $1;
  } else {
    $date->parse("next week");	# Default to 1 week
  }

  # When a due date is in the past, adjust the year and print a warning.
  $today = new Date::Manip::Date;
  $today->parse("today");
  if ($today->cmp($date) > 0) {
    my $delta = new Date::Manip::Delta;
    $delta->parse("+1 year");
    $date = $date->calc($delta) until $date->cmp($today) >= 0;
    print "Assumed the due date is in ", $date->printf("%Y"), "\n";
  }

  $due = $date->printf("Due: %Y-%m-%d (%A %e %B)");

  $login = $self->name_to_login($who);
  $login = '@'.$login if $login ne $who;
  $s = "Opened by $login via IRC channel $channel on $self->{server}\n\n$due";

  $res = $self->{ua}->post(
    "https://api.github.com/repos/$repository/issues",
    Content => encode_json({title => $text, assignees => \@names,
			    body => "$s", labels => ['action']}));

  print STDERR "Channel $channel, new action \"$text\" in $repository -> ",
      $res->code, "\n";

  if ($res->code == 403) {
    print "Cannot create action. Forbidden.\n";
  } elsif ($res->code == 401) {
    print "Cannot create action. I have insufficient (or expired) authorization.\n";
  } elsif ($res->code == 404) {
    print "Cannot create action. Please, check that I have write access to $repository\n";
  } elsif ($res->code == 410) {
    print "Cannot create action. The repository $repository is gone.\n";
  } elsif ($res->code == 422) {
    print "Cannot create action. Validation failed. Maybe ",
	scalar @names > 1 ? "one of the names" : $names[0],
	" is not a valid user for $repository?\n";
  } elsif ($res->code == 503) {
    print "Cannot create action. Service unavailable.\n";
  } elsif ($res->code != 201) {
    print "Cannot create action. Error ", $res->code, "\n";
  } else {
    # Issues created. Check that label and assignees were also added.
    $content = decode_json($res->decoded_content);
    my %n; $n{fc $_->{login}} = 1 foreach @{$content->{assignees}};
    @names = grep !exists $n{fc $_}, @names; # Remove names that were assigned
    if (! @{$content->{labels}}) {
      print "I created -> issue #$content->{number} $content->{html_url}\n",
	  "but I could not add the \"action\" label.\n",
	  "That probably means I don't have push permission on $repository.\n";
    } elsif (@names) {		# Some names were not assigned
      print "I created -> action #$content->{number} $content->{html_url}\n",
	  "but I could not assign it to ", join(", ", @names), "\n",
	  "They probably aren't collaborators on $repository.\n";
    } else {
      print "Created -> action #$content->{number} $content->{html_url}\n";
    }
  }
}


# create_action -- create a new action item
sub create_action($$$$)
{
  my ($self, $channel, $names, $text, $who) = @_;
  my $repository;

  return "Sorry, I cannot create actions, because I am running without " .
      "an access token for GitHub." if !defined $self->{github_api_token};

  # Check that this channel has a repository and that it is on GitHub.
  $repository = $self->{repos}->{$channel}->[0] or
      return "Sorry, I don't know what repository to use.";
  $repository =~ s/^https:\/\/github\.com\///i or
      return "Cannot create actions on $repository as it is not on github.com.";

  # Check the rate limit.
  $self->check_and_update_rate($repository) or
      return "Sorry, for security reasons, I won't touch a repository more ".
      "than ".MAXRATE." times in ".RATEPERIOD." minutes. ".
      "Please, try again later.";

  $self->forkit(run => \&create_action_process, channel => $channel,
    arguments => [$self, $channel, $repository, $names, $text, $who]);

  return undef;			# The forked process will print a result
}


# create_issue_process -- process that creates an issue on GitHub
sub create_issue_process($$$$$)
{
  my ($body, $self, $channel, $repository, $text, $who) = @_;
  my ($res, $content, $login, $s);

  # This is not a method, but a routine that is run as a background
  # process by create_issue(). Output to STDERR is meant for the log.
  # Output to STDOUT goes to IRC.
<<<<<<< HEAD

  $repository =~ s/^https:\/\/github\.com\///i or
      print "Cannot create issues on $repository as it is not on github.com.\n"
      and return;
=======
>>>>>>> 96b8b11e

  $login = $self->name_to_login($who);
  $login = '@'.$login if $login ne $who;
  $s = "Opened by $login via IRC channel $channel on $self->{server}";
  $res = $self->{ua}->post(
    "https://api.github.com/repos/$repository/issues",
    Content => encode_json({title => $text, body => $s}));

  print STDERR "Channel $channel, new issue \"$text\" in $repository -> ",
      $res->code, "\n";

  if ($res->code == 403) {
    print "Cannot create issue. Forbidden.\n";
  } elsif ($res->code == 401) {
    print "Cannot create issue. I have insufficient (or expired) authorization.\n";
  } elsif ($res->code == 404) {
    print "Cannot create issue.  Please, check that I have write access to $repository.\n";
  } elsif ($res->code == 410) {
    print "Cannot create issue. The repository $repository is gone.\n";
  } elsif ($res->code == 422) {
    print "Cannot create issue. Validation failed.\n";
  } elsif ($res->code == 503) {
    print "Cannot create issue. Service unavailable.\n";
  } elsif ($res->code != 201) {
    print "Cannot create issue. Error ", $res->code, "\n";
  } else {
    $content = decode_json($res->decoded_content);
    print "Created -> issue #$content->{number} $content->{html_url}",
	" $content->{title}\n";
  }
}


# create_issue -- create a new issue
sub create_issue($$$$)
{
  my ($self, $channel, $text, $who) = @_;
  my $repository;

  return "Sorry, I cannot create issues, because I am running without " .
      "an access token for GitHub." if !defined $self->{github_api_token};

  # Check that this channel has a repository and that it is on GitHub.
  $repository = $self->{repos}->{$channel}->[0] or
      return "Sorry, I don't know what repository to use.";
  $repository =~ s/^https:\/\/github\.com\///i or
      return "Cannot create issues on $repository as it is not on github.com.";

  # Check the rate limit.
  $self->check_and_update_rate($repository) or
      return "Sorry, for security reasons, I won't touch a repository more " .
      "than ".MAXRATE." times in ".RATEPERIOD." minutes. " .
      "Please, try again later.";

  $self->forkit(run => \&create_issue_process, channel => $channel,
    arguments => [$self, $channel, $repository, $text, $who]);

  return undef;			# The forked process will print a result
}


# close_issue_process -- process that closes an issue on GitHub
sub close_issue_process($$$$$$)
{
  my ($body, $self, $channel, $repository, $text, $who) = @_;
  my ($res, $content, $issuenumber, $login);

  # This is not a method, but a routine that is run as a background
  # process by create_issue(). Output to STDERR is meant for the log.
  # Output to STDOUT goes to IRC.

  ($issuenumber) = $text =~ /#(.*)/; # Just the number

  # Add a comment saying who closed the issue and then close it.
  $login = $self->name_to_login($who);
  $login = '@'.$login if $login ne $who;
  $res = $self->{ua}->post(
    "https://api.github.com/repos/$repository/issues/$issuenumber/comments",
    Content => encode_json(
      {body=>"Closed by $login via IRC channel $channel on $self->{server}"}));
  if ($res->code == 201) {
    $res = $self->{ua}->patch(
      "https://api.github.com/repos/$repository/issues/$issuenumber",
      Content => encode_json({state => 'closed'}));
  }

  print STDERR "Channel $channel, close $repository#$issuenumber -> ",
      $res->code, "\n";

  if ($res->code == 403) {
    print "Cannot close issue $text. Forbidden.\n";
  } elsif ($res->code == 401) {
    print "Cannot close issue. I have insufficient (or expired) authorization.\n";
  } elsif ($res->code == 404) {
    print "Cannot close issue $text. Issue not found.\n";
  } elsif ($res->code == 410) {
    print "Cannot close issue $text. Issue is gone.\n";
  } elsif ($res->code == 422) {
    print "Cannot close issue $text. Validation failed.\n";
  } elsif ($res->code == 503) {
    print "Cannot close issue $text. Service unavailable.\n";
  } elsif ($res->code != 200) {
    print "Cannot close issue $text. Error ".$res->code."\n";
  } else {
    $content = decode_json($res->decoded_content);
    if (grep($_->{name} eq 'action', @{$content->{labels}})) {
      print "Closed -> action #$content->{number} $content->{html_url}\n";
    } else {
      print "Closed -> issue #$content->{number} $content->{html_url}\n";
    }
  }
}


# close_issue -- close an issue
sub close_issue($$$$)
{
  my ($self, $channel, $text, $who) = @_;
  my $repository;

  return "Sorry, I cannot close issues, because I am running without " .
      "an access token for GitHub." if !defined $self->{github_api_token};

  $repository = $self->find_repository_for_issue($channel, $text) or
      return "Sorry, I don't know what repository to use for $text";
  $repository =~ s/^https:\/\/github\.com\///i  or
      return "Cannot close issues on $repository as it is not on github.com.";

  $self->check_and_update_rate($repository) or
      return "Sorry, for security reasons, I won't touch a repository more " .
      "than ".MAXRATE." times in ".RATEPERIOD." minutes. " .
      "Please, try again later.";

  $self->forkit(run => \&close_issue_process, channel => $channel,
    arguments => [$self, $channel, $repository, $text, $who]);

  return undef;			# The forked process will print a result
}


# reopen_issue_process -- process that reopens an issue on GitHub
sub reopen_issue_process($$$$$)
{
  my ($body, $self, $channel, $repository, $text, $who) = @_;
  my ($res, $content, $issuenumber, $comment, $login);

  # This is not a method, but a routine that is run as a background
  # process by create_issue(). Output to STDERR is meant for the log.
  # Output to STDOUT goes to IRC.

  ($issuenumber) = $text =~ /#(.*)/; # Just the number

  # Reopen and add a comment saying who reopened the issue.
  $login = $self->name_to_login($who);
  $login = '@'.$login if $login ne $who;
  $res = $self->{ua}->post(
    "https://api.github.com/repos/$repository/issues/$issuenumber/comments",
    Content => encode_json(
      {body=>"Reopened by $login via IRC channel $channel on $self->{server}"}));
  if ($res->code == 201) {
    $res = $self->{ua}->patch(
      "https://api.github.com/repos/$repository/issues/$issuenumber",
      Content => encode_json({state => 'open'}));
  }

  print STDERR "Channel $channel, reopen $repository#$issuenumber -> ",
      $res->code, "\n";

  if ($res->code == 403) {
    print "Cannot reopen issue $text. Forbidden.\n";
  } elsif ($res->code == 401) {
    print "Cannot reopen issue. Insufficient or expired authorization.\n";
  } elsif ($res->code == 404) {
    print "Cannot reopen issue $text. Issue not found.\n";
  } elsif ($res->code == 410) {
    print "Cannot reopen issue $text. Issue is gone.\n";
  } elsif ($res->code == 422) {
    print "Cannot reopen issue $text. Validation failed.\n";
  } elsif ($res->code == 503) {
    print "Cannot reopen issue $text. Service unavailable.\n";
  } elsif ($res->code != 200) {
    print "Cannot reopen issue $text. Error ".$res->code."\n";
  } else {
    $content = decode_json($res->decoded_content);
    if (grep($_->{name} eq 'action', @{$content->{labels}})) {
      $comment = "";
      if ($content->{body} && $content->{body} =~
	  /^due ([1-9 ]?[1-9] [a-z]{3} [0-9]{4})\b
	  |^\s*Due:\s+([0-9]{4}-[0-9]{2}-[0-9]{2})\b
	  |\bDue:\s+([0-9]{4}-[0-9]{2}-[0-9]{2})\s*(?:\([^)]*\)\s*)?\.?\s*$
	  /xsi) {
	$comment = " due " . ($1 // $2 // $3);
      }
      print "Reopened -> action #$content->{number} $content->{html_url} ",
	  "$content->{title} (on ",
	  join(', ', map($_->{login}, @{$content->{assignees}})),
	  ")$comment\n";
    } else {
      print "Reopened -> issue #$content->{number} $content->{html_url} ",
	  "$content->{title}\n";
    }
  }
}


# reopen_issue -- reopen an issue
sub reopen_issue($$$$)
{
  my ($self, $channel, $text, $who) = @_;
  my $repository;

  return "Sorry, I cannot open issues, because I am running without " .
      "an access token for GitHub." if !defined $self->{github_api_token};

  $repository = $self->find_repository_for_issue($channel, $text) or
      return "Sorry, I don't know what repository to use for $text";
  $repository =~ s/^https:\/\/github\.com\///i  or
      return "Cannot open issues on $repository as it is not on github.com.";

  $self->check_and_update_rate($repository) or
      return "Sorry, for security reasons, I won't touch a repository more " .
      "than ".MAXRATE." times in ".RATEPERIOD." minutes. " .
      "Please, try again later.";

  $self->forkit(run => \&reopen_issue_process, channel => $channel,
    arguments => [$self, $channel, $repository, $text, $who]);

  return undef;			# The forked process will print a result
}


# comment_on_issue_process -- process that adds a comment to an issue on GitHub
sub comment_on_issue_process($$$$$$$)
{
  my ($body, $self, $channel, $repository, $issue, $comment, $who) = @_;
  my ($issuenumber, $res, $login, $content);

  # This is not a method, but a routine that is run as a background
  # process by create_issue(). Output to STDERR is meant for the log.
  # Output to STDOUT goes to IRC.

  ($issuenumber) = $issue =~ /#(.*)/; # Just the number

  $login = $self->name_to_login($who);
  $login = '@'.$login if $login ne $who;
  $res = $self->{ua}->post(
    "https://api.github.com/repos/$repository/issues/$issuenumber/comments",
    Content => encode_json(
      {body => "Comment by $login via IRC channel $channel on $self->{server}".
	   "\n\n$comment"}));

  print STDERR "Channel $channel, add comment to $repository#$issuenumber -> ",
      $res->code, "\n";

  if ($res->code == 403) {
    print "Cannot add a comment to issue $issue. Forbidden.\n";
  } elsif ($res->code == 401) {
    print "Cannot add a comment. Insufficient or expired authorization.\n";
  } elsif ($res->code == 404) {
    print "Cannot add a comment to issue $issue. Issue not found.\n";
  } elsif ($res->code == 410) {
    print "Cannot add a comment to issue $issue. Issue is gone.\n";
  } elsif ($res->code == 422) {
    print "Cannot add a comment to issue $issue. Validation failed.\n";
  } elsif ($res->code == 503) {
    print "Cannot add a comment to issue $issue. Service unavailable.\n";
  } elsif ($res->code != 201) {
    print "Cannot add a comment to issue $issue. Error ".$res->code."\n";
  } else {
    $content = decode_json($res->decoded_content);
    print "Added -> comment $content->{html_url}\n"
  }
}


# comment_on_issue -- add a comment to an existing issue or action
sub comment_on_issue($$$$$)
{
  my ($self, $channel, $issue, $comment, $who) = @_;
  my $repository;

  return "Sorry, I cannot add comments to issues, because I am running with" .
      "out an access token for GitHub." if !defined $self->{github_api_token};

  $repository = $self->find_repository_for_issue($channel, $issue) or
      return "Sorry, I don't know what repository to use for $issue";
  $repository =~ s/^https:\/\/github\.com\///i  or
      return "Cannot add a comment to $repository as it is not on github.com.";

  $self->check_and_update_rate($repository) or
      return "Sorry, for security reasons, I won't touch a repository more " .
      "than ".MAXRATE." times in ".RATEPERIOD." minutes. " .
      "Please, try again later.";

  $self->forkit(run => \&comment_on_issue_process, channel => $channel,
    arguments => [$self, $channel, $repository, $issue, $comment, $who]);

  return undef;			# The forked process will print a result
}


# account_info_process -- process that looks up the GitHub account we are using
sub account_info_process($$$)
{
  my ($body, $self, $channel) = @_;
  my ($res, $content, $issuenumber);

  $res = $self->{ua}->get("https://api.github.com/user",
    'Accept' => 'application/json');

  print STDERR "Channel $channel, user account -> ", $res->code, "\n";

  if ($res->code == 403) {
    print "Cannot read account. Forbidden.\n";
  } elsif ($res->code == 401) {
    print "Cannot read account. Insufficient or expired authorization.\n";
  } elsif ($res->code == 404) {
    print "Cannot read account. Account not found.\n";
  } elsif ($res->code == 410) {
    print "Cannot read account. Account is gone.\n";
  } elsif ($res->code == 422) {
    print "Cannot read account. Validation failed.\n";
  } elsif ($res->code == 503) {
    print "Cannot read account. Service unavailable.\n";
  } elsif ($res->code != 200) {
    print "Cannot read account. Error ".$res->code."\n";
  } else {
    $content = decode_json($res->decoded_content);
    print "I am using GitHub login ", $content->{login}, "\n";
  }
}


# account -- get info about the GitHub account, if any, that the bot runs under
sub account_info($$)
{
  my ($self, $channel) = @_;

  return "I am not using a GitHub account." if !$self->{github_api_token};

  $self->forkit(run => \&account_info_process, channel => $channel,
    arguments => [$self, $channel]);
  return undef;		     # The forked process willl print a result
}


# get_issue_summary_process -- try to retrieve info about an issue/pull request
sub get_issue_summary_process($$$$)
{
  my ($body, $self, $channel, $repository, $issue) = @_;
  my ($owner, $repo, $res, $ref, $comment);

  # This is not a method, but a function that is called by forkit() to
  # run as a background process. It prints text for the channel to
  # STDOUT and log entries to STDERR.

  if (!defined $self->{ua}) {
    print "$repository/issues/$issue -> #$issue\n";
    print STDERR "Channel $channel, info $repository#$issue\n";
    return;
  }

  ($owner, $repo) =
      $repository =~ /^https:\/\/github\.com\/([^\/]+)\/([^\/]+)$/i or
      print "$repository/issues/$issue -> #$issue\n" and
      print STDERR "Channel $channel, info $repository/issues/$issue\n" and
      return;

  $res = $self->{ua}->get(
    "https://api.github.com/repos/$owner/$repo/issues/$issue");

  print STDERR "Channel $channel, info $repository#$issue -> ",$res->code,"\n";

  if ($res->code == 404) {
    print "$repository/issues/$issue -> Issue $issue [not found]\n";
    return;
  } elsif ($res->code == 410) {
    print "$repository/issues/$issue -> Issue $issue [gone]\n";
    return;
  } elsif ($res->code != 200) {	# 401 (wrong auth) or 403 (rate limit)
    print STDERR "  ", $res->decoded_content, "\n";
    print "$repository/issues/$issue -> #$issue\n";
    return;
  }

  $ref = decode_json($res->decoded_content);
  if (grep($_->{name} eq 'action', @{$ref->{labels}})) {
    $comment = "";
    if ($ref->{body} && $ref->{body} =~
	/^due ([1-9 ]?[1-9] [a-z]{3} [0-9]{4})\b
	|^\s*Due:\s+([0-9]{4}-[0-9]{2}-[0-9]{2})\b
	|\bDue:\s+([0-9]{4}-[0-9]{2}-[0-9]{2})\s*(?:\([^)]*\)\s*)?\.?\s*$
	/xsi) {
      $comment = " due " . ($1 // $2 // $3);
    }
    print "$repository/issues/$issue -> Action $issue ",
	($ref->{state} eq 'closed' ? '[closed] ' : ''),	"$ref->{title} (on ",
	join(', ', map($_->{login}, @{$ref->{assignees}})), ")$comment\n";
  } else {
    print "$repository/issues/$issue -> ",
	($ref->{state} eq 'closed' ? 'CLOSED ' : ''),
	($ref->{pull_request} ? 'Pull Request' : 'Issue'), " $issue ",
	"$ref->{title} (by $ref->{user}->{login})",
	map(" [$_->{name}]", @{$ref->{labels}}), "\n";
  }
}


# maybe_expand_references -- return URLs for the issues and names in $text
sub maybe_expand_references($$$$)
{
  my ($self, $text, $channel, $addressed) = @_;
  my ($linenr, $delay, $do_issues, $do_names, $response, $repository, $nrefs);

  $linenr = $self->{linenumber}->{$channel};		    # Current line#
  $delay = $self->{delays}->{$channel} // DEFAULT_DELAY;
  $do_issues = !$self->{suspend_issues}->{$channel};
  $do_names = !$self->{suspend_names}->{$channel};
  $response = '';

  # Look for #number, prefix#number and @name.
  $nrefs = 0;
  while ($text =~ /(?:^|[^\w@#])\K(([a-zA-Z0-9\/._-]*)#([0-9]+)|@([\w-]+))(?=\W|$)/g) {
    my ($ref, $prefix, $issue, $name) = ($1, $2, $3, $4);
    my $previous = $self->{history}->{$channel}->{$ref} // -$delay;

    if ($ref !~ /^@/		# It's a reference to an issue.
      && ($addressed || ($do_issues && $linenr > $previous + $delay))) {
      $repository = $self->find_repository_for_issue($channel, $ref) or do {
	$self->log("Channel $channel, cannot infer a repository for $ref");
	$response .= "I don't know which repository to use for $ref\n"
	    if $addressed;
	next;
      };
      # $self->log("Channel $channel $repository/issues/$issue");
      $self->forkit(run => \&get_issue_summary_process, channel => $channel,
	arguments => [$self, $channel, $repository, $issue]);
      $self->{history}->{$channel}->{$ref} = $linenr;

    } elsif ($ref =~ /^@/		# It's a reference to a GitHub user name
      && ($addressed || ($do_names && $linenr > $previous + $delay))) {
      $self->log("Channel $channel, name https://github.com/$name");
      $response .= "https://github.com/$name -> \@$name\n";
      $self->{history}->{$channel}->{$ref} = $linenr;

    } else {
      $self->log("Channel $channel, skipping $ref");
    }
    $nrefs++;
  }

  # If we were explicitly addressed, but there were no references,
  # that's probaby a mistake. Maybe a misspelled command. So issue a
  # warning. Otherwise, return the results or errors from expanding
  # the references.
  return $addressed && $nrefs == 0
      ? "sorry, I don't understand what you want me to do. Maybe try \"help\"?"
      : $response;
}


# set_delay -- set minimum number of lines between expansions of the same ref
sub set_delay($$$)
{
  my ($self, $channel, $n) = @_;

  if (($self->{delays}->{$channel} // -1) != $n) {
    $self->{delays}->{$channel} = $n;
    $self->write_mapfile();
  }
  return 'OK.';
}


# status -- return settings for this channel
sub status($$)
{
  my ($self, $channel) = @_;
  my $repositories = $self->{repos}->{$channel};
  my $s = '';

  $s .= 'the delay is ' . ($self->{delays}->{$channel} // DEFAULT_DELAY);
  $s .= ', issues are ' . ($self->{suspend_issues}->{$channel} ? 'off' : 'on');
  $s .= ', names are ' . ($self->{suspend_names}->{$channel} ? 'off' : 'on');

  my $t = join ', ', values %{$self->{ignored_nicks}->{$channel}};
  $t =~ s/(.*),/$1 and/;	# Replace the last ",", if any, by "and"
  $s .= ", commands are ignored from $t" if $t ne '';

  if (!defined $repositories || scalar @$repositories == 0) {
    $s .= '; and no repositories are specified.';
  } elsif (scalar @$repositories == 1) {
    $s .= '; and the repository is ' . $repositories->[0];
  } else {
    $s .= '; and the repositories are ' . join(' ', @$repositories);
  }
  return $s;
}


# set_suspend_issues -- set expansion of issues on a channel to on or off
sub set_suspend_issues($$$)
{
  my ($self, $channel, $on) = @_;

  # Do nothing if already set the right way.
  return 'issues were already off.'
      if defined $self->{suspend_issues}->{$channel} && $on;
  return 'issues were already on.'
      if !defined $self->{suspend_issues}->{$channel} && !$on;

  # Add the channel to the set or delete it from the set, and update mapfile.
  if ($on) {$self->{suspend_issues}->{$channel} = 1}
  else {delete $self->{suspend_issues}->{$channel}}
  $self->write_mapfile();
  return 'OK.';
}


# set_suspend_names -- set expansion of names on a channel to on or off
sub set_suspend_names($$$)
{
  my ($self, $channel, $on) = @_;

  # Do nothing if already set the right way.
  return 'names were already off.'
      if $on && $self->{suspend_names}->{$channel};
  return 'names were already on.'
      if !$on && !$self->{suspend_names}->{$channel};

  # Add the channel to the set or delete it from the set, and update mapfile.
  if ($on) {$self->{suspend_names}->{$channel} = 1}
  else {delete $self->{suspend_names}->{$channel}}
  $self->write_mapfile();
  return 'OK.';
}


# set_suspend_all -- set both suspend_issues and suspend_names
sub set_suspend_all($$$)
{
  my ($self, $channel, $on) = @_;
  my ($msg1, $msg2);

  $msg1 = $self->set_suspend_issues($channel, $on);
  $msg2 = $self->set_suspend_names($channel, $on);
  return 'OK.' if $msg1 eq 'OK.' || $msg2 eq 'OK.';
  return 'issues and names were already off.';
}


# is_ignored_nick - check if commands from $who should be ignored on $channel
sub is_ignored_nick($$$)
{
  my ($self, $channel, $who) = @_;

  return defined $self->{ignored_nicks}->{$channel}->{fc $who};
}


# add_ignored_nicks -- add one or more nicks to the ignore list on $channel
sub add_ignored_nicks($$$)
{
  my ($self, $channel, $nicks) = @_;
  my $reply = '';

  return 'you need to give one or more IRC nicks after "ignore".'
      if $nicks eq '';

  for my $who (split /[ ,]+/, $nicks) {
    if (defined $self->{ignored_nicks}->{$channel}->{fc $who}) {
      $reply .= "$who was already ignored on this channel.\n"
    } else {
      $self->{ignored_nicks}->{$channel}->{fc $who} = $who;
    }
  }
  $self->write_mapfile();
  return $reply || 'OK';
}


# remove_ignored_nicks -- remove nicks from the ignore list on $channel
sub remove_ignored_nicks($$$)
{
  my ($self, $channel, $nicks) = @_;
  my $reply = "You need to give one or more IRC nicks after \"ignore\".";

  for my $who (split /[ ,]+/, $nicks) {
    if (!defined $self->{ignored_nicks}->{$channel}->{fc $who}) {
      $self->say({channel => $channel,
		  body => "$who was not ignored on this channel."});
    } else {
      delete $self->{ignored_nicks}->{$channel}->{fc $who};
    }
    $reply = "OK."
  }
  $self->write_mapfile();
  return $reply;
}


# set_github_alias -- remember or forget the github login for a given nick
sub set_github_alias($$$)
{
  my ($self, $who, $github_login) = @_;

  if (fc $who eq fc $github_login) {
    return "I already had that GitHub account for $who"
	if !defined $self->{github_names}->{fc $who};
    delete $self->{github_names}->{fc $who};
  } else {
    return "I already had that GitHub account for $who"
	if fc($self->{github_names}->{fc $who} // '') eq fc $github_login;
    $self->{github_names}->{fc $who} = $github_login;
  }
  $self->write_mapfile();
  return "OK.";
}


# find_issues_process -- process to get a list of issues/actions with criteria
sub find_issues_process($$$$$$$$$$)
{
  my ($body, $self, $channel, $who, $state, $type, $labels, $creator,
    $assignee, $repo) = @_;
  use constant MAX => 99;	# Max # of issues to list. Must be < 100
  my ($owner, $res, $ref, $q, $s, $n);

  # This is not a method, but a function that is called by forkit() to
  # run as a background process. It prints text for the channel to
  # STDOUT and log entries to STDERR.

  ($owner, $repo) =
      $repo =~ /^https:\/\/github\.com\/([^\/]+)\/([^\/]+)$/i or
      print "The repository must be on GitHub for searching to work.\n" and
      return;

  $type = lc $type;

  $labels =~ s/ //g if $labels;
  $labels = $labels ? "$labels,action" : "action" if lc $type eq 'actions';
  $q = "per_page=".(MAX + 1)."&state=$state";
  $creator = $who if $creator && $creator =~ /^m[ey]$/i;
  $assignee = $who if $assignee && $assignee =~ /^m[ey]$/i;
  $q .= "&assignee=" . esc($self->name_to_login($assignee)) if $assignee;
  $q .= "&creator=" . esc($self->name_to_login($creator)) if $creator;
  $q .= "&labels=" . esc($labels) if $labels;
  $res = $self->{ua}->get(
    "https://api.github.com/repos/$owner/$repo/issues?$q");

  print STDERR "Channel $channel, list $q in $owner/$repo -> ",$res->code,"\n";

  if ($res->code == 404) {
    print "Repository \"$owner/$repo\" not found\n";
    return;
  } elsif ($res->code == 422) {
    print "Validation failed\n";
    return;
  } elsif ($res->code != 200) {
    print STDERR "  ", $res->decoded_content, "\n";
    print "Error ", $res->code, "\n";
    return;
  }

  $ref = decode_json($res->decoded_content);
  $n = @$ref;
  $n = MAX if $n > MAX;
  $s = join(", ", map("#".$_->{number}, @$ref[0..$n-1]));
  $s .= " and more" if MAX < @$ref;
  print "Found $type in $owner/$repo: ", ($s eq '' ? "none" : $s), "\n";
}


# find_issues -- get a list of issues or actions with criteria
sub find_issues($$$$$$$$)
{
  my ($self,$channel,$who,$state,$type,$labels,$creator,$assignee,$repo) = @_;

  return "Sorry, I cannot access GitHub, because I am running without " .
      "an access token." if ! defined $self->{github_api_token};

  $repo = $self->find_matching_repository($channel, $repo // '') or
      return "Sorry, I don't know what repository to use.";

  $self->forkit(run => \&find_issues_process, channel => $channel,
    arguments => [$self, $channel, $who, $state, $type, $labels, $creator,
      $assignee, $repo]);
}


# invited -- do something when we are invited
sub invited($$)
{
  my ($self, $info) = @_;
  my $who = $info->{who};
  my $raw_nick = $info->{raw_nick};
  my $channel = $info->{channel};

  $self->log("Invited by $who ($raw_nick) to $channel");
  $self->join_channel($channel);
}


# said -- handle a message
sub said($$)
{
  my ($self, $info) = @_;
  my $who = $info->{who};		# Nick (without the "!domain" part)
  my $text = $info->{body};		# What Nick said
  my $channel = $info->{channel};	# "#channel" or "msg"
  my $me = $self->nick();		# Our own name
  my $addressed = $info->{address};	# Defined if we're personally addressed
  my $do_issues = !defined $self->{suspend_issues}->{$channel};

  return if $channel eq 'msg';		# We do not react to private messages

  $self->{linenumber}->{$channel}++;

  return $self->part_channel($channel), undef
      if $addressed && $text =~ /^bye *\.? *$/i;

  return $self->add_repositories($channel, $1)
      if ($addressed &&
	$text =~ /^(?:discussing|discuss|use|using|take +up|taking +up|this +will +be|this +is) +([^ ].*?)$/i) ||
      $text =~ /^repo(?:s|sitory|sitories)? *(?:[:：]|\+[:：]?) *([^ ].*?)$/i;

  return $self->remove_repositories($channel, $1)
      if ($addressed &&
	$text =~ /^(?:forget|drop|remove|don't +use|do +not +use) +([^ ].*?)$/) ||
      $text =~ /^repo(?:s|sitory|sitories)? *(?:-|-[:：]?) *([^ ].*?)$/i;

  return $self->clear_repositories($channel)
      if $text =~ /^repo(?:s|sitory|sitories)? *(?:[:：]|\+[:：]?)$/i;

  return $self->set_delay($channel, 0 + $1)
      if $addressed &&
      $text =~ /^(?:set +)?delay *(?: to |=| ) *?([0-9]+) *\.? *$/i;

  return $self->status($channel)
      if $addressed && $text =~ /^status *[?.]? *$/i;

  return $self->set_suspend_all($channel, 0)
      if $addressed && $text =~ /^on *\.? *$/i;

  return $self->set_suspend_all($channel, 1)
      if $addressed && $text =~ /^off *\.? *$/i;

  return $self->set_suspend_issues($channel, 0)
      if $addressed &&
      $text =~ /^(?:set +)?issues *(?: to |=| ) *(on|yes|true) *\.? *$/i;

  return $self->set_suspend_issues($channel, 1)
      if $addressed &&
      $text =~ /^(?:set +)?issues *(?: to |=| ) *(off|no|false) *\.? *$/i;

  return $self->set_suspend_names($channel, 0)
      if $addressed &&
      $text =~ /^(?:set +)?(?:names|persons|teams)(?: +to +| *= *| +)(on|yes|true) *\.? *$/i;

  return $self->set_suspend_names($channel, 1)
      if $addressed &&
      $text =~ /^(?:set +)?(?:names|persons|teams)(?: +to +| *= *| +)(off|no|false) *\.? *$/i;

  return $self->create_issue($channel, $1, $who)
      if ($addressed || $do_issues) && $text =~ /^issue *[:：] *(.*)$/i &&
      !$self->is_ignored_nick($channel, $who);

  return $self->close_issue($channel, $1, $who)
      if ($addressed || $do_issues) &&
      ($text =~ /^close +([a-zA-Z0-9\/._-]*#[0-9]+)(?=\W|$)/i ||
	$text =~ /^([a-zA-Z0-9\/._-]*#[0-9]+) +closed(?: *\.)?$/i) &&
      !$self->is_ignored_nick($channel, $who);

  return $self->reopen_issue($channel, $1, $who)
      if ($addressed || $do_issues) &&
      ($text =~ /^reopen +([a-zA-Z0-9\/._-]*#[0-9]+)(?=\W|$)/i ||
         $text =~ /^([a-zA-Z0-9\/._-]*#[0-9]+) +reopened(?: *\.)?$/i) &&
      !$self->is_ignored_nick($channel, $who);

  return $self->comment_on_issue($channel, $1, $2, $who)
      if ($addressed || $do_issues) &&
      $text =~ /^(?:note|comment) +([a-zA-Z0-9\/._-]*#[0-9]+) *:? *(.*)/i &&
      !$self->is_ignored_nick($channel, $who);

  return $self->create_action($channel, $1, $2, $who)
      if ($addressed || $do_issues) &&
      ($text =~ /^action +([^:：]+?) *[:：] *(.*)$/i ||
	$text =~ /^action *[:：] *(.*?)(?: +to | *[:：])(.*)$/i) &&
      !$self->is_ignored_nick($channel, $who);

  return $self->account_info($channel)
      if $addressed &&
      $text =~ /^(?:who +are +you|account|user|login) *\??$/i;

  return $self->add_ignored_nicks($channel, $1)
      if $addressed && $text =~ /^ignore *(.*?)$/i;

  return $self->remove_ignored_nicks($channel, $1)
      if $addressed && $text =~ /^(?:do +not|don't) +ignore *(.*?) *$/i;

  return $self->set_github_alias($1, $2)
      if $addressed &&
      $text =~ /^([^ ]+)(?:\s*=\s*|\s+is\s+)@?([^ ]+)$/i;

  return $self->find_issues($channel, $who, $2 // "open", $3 // "issues",
    $4, $5, $6 // $1, $7)
      if $addressed &&
      $text =~ /^(?:find|look +up|get|search|search +for|list)(?: +(my))?(?: +(open|closed|all))?(?: +(issues|actions))?(?:(?: +with)? +labels? +([^ ]+(?: *, *[^ ]+)*)| +by +([^ ]+)| +for +([^ ]+)| +from +(?:repo(?:sitory)? +)([^ ].*?))* *\.? *$/i;

  return $self->maybe_expand_references($text, $channel, $addressed);
}


# emoted -- handle a /me message
sub emoted($$)
{
  my ($self, $info) = @_;
  return $self->said($info);
}


# help -- return the text to respond to an "agendabot, help" message
sub help($$)
{
  my ($self, $info) = @_;
  my $me = $self->nick();		# Our own name
  my $text = $info->{body};		# What Nick said

  return
      "for help on commands, try \"$me, help x\",\n" .
      "where x is one of:\n" .
      "#, @, use, discussing, discuss, using, take up, taking up,\n" .
      "this will be, this is, repo, repos, repository, repositories,\n" .
      "forget, drop, remove, don't use, do not use, issue, action, set,\n" .
      "delay, status, on, off, issues, names, persons, teams, invite,\n" .
      "list, search, find, get, look up, is, =, ignore, don't ignore,\n" .
      "do not ignore, who are you, account, user, login, close,\n" .
      "reopen, comment, note, bye.  Example: \"$me, help #\"."
      if $text =~ /\bcommands\b/i;

  return
      "when I see \"xxx/yyy#nn\" or \"yyy#nn\" or \"#nn\" (where nn is\n" .
      "an issue number, yyy the name of a GitHub repository and xxx\n" .
      "the name of a repository owner), I will print the URL to that\n" .
      "issue and try to retrieve a summary.\n" .
      "See also \"$me, help use\" for setting the default repositories.\n" .
      "Example: #1"
      if $text =~ /#/;

  return
      "when I see \"\@abc\" (where abc is any name), I will print\n" .
      "the URL of the user or team of that name on GitHub.\n" .
      "Example: \@w3c"
      if $text =~ /@/;

  return
      "the command \"$me, $1 xxx/yyy\" or \"$me, $1 yyy\" adds\n" .
      "repository xxx/yyy to my list of known repositories and makes it\n" .
      "the default. If you create issues and action items, they will be\n" .
      "created in this repository. If you omit xxx, it will be copied\n" .
      "from the next repository in my list, or \"w3c\" if there is\n" .
      "none. You can give more than one repository, separated by commas\n" .
      "or spaces. Aliases: use, discussing, discuss, using, take up\n" .
      "taking up, this will be, this is.\n" .
      "See also \"$me, help repo\". Example: $me, $1 w3c/rdf-star"
      if $text =~ /\b(use|discussing|discuss|using|take +up|taking +up|this +will +be|this +is)\b/i;

  return
      "the command \"$1: xxx/yyy\" or \"$1: yyy\" adds repository\n" .
      "xxx/yyy to my list of known repositories and makes it the\n" .
      "default. If you create issues and action items, they will be\n" .
      "created in this repository. If you omit xxx, it will be the copied\n" .
      "from the next repository in my list, or \"w3c\" if there is none.\n" .
      "You can give more than one repository. Use commas or\n" .
      "spaces to separate them. Aliases: repo, repos, repository,\n" .
      "repositories. See also \"$me, help use\".\n" .
      "Example: $1: w3c/rdf-star"
      if $text =~ /\b(repo|repos|repository|repositories)\b/i;

  return
      "the command \"$me, $1 xxx/yyy\" or \"$me, $1 yyy\"\n" .
      "removes repository xxx/yyy from my list of known\n" .
      "repositories. If you omit xxx, I remove the first in the list\n" .
      "whose name is xxx. If the removed repository was the default,\n" .
      "the second in the list will now be the default.\n" .
      "Aliases: forget, drop, remove, don't use, do not use."
      if $text =~ /\b(forget|drop|remove|don't +use|do +not +use)\b/i;

  return
      "the command \"issue: ...\" creates a new issue in the default\n" .
      "repository on GitHub. See \"$me, help use\" for how to set\n" .
      "the default repository. Example: issue: Section 1.1 is wrong"
      if $text =~ /\bissue\b/i;

  return
      "the command \"action: john to ...\" or \"action john: ...\"\n" .
      "creates an action item (in fact, an issue with an assignee and\n" .
      "a due date) in the default repository on GitHub. You can\n" .
      "Separate multiple assignees with commas. If you end the\n" .
      "text with \"due\" and a date, the due date will be that date.\n" .
      "Otherwise the due date will be one week after today.\n" .
      "The date can be specified in many ways, such as \"Apr 2\" and\n" .
      "\"next Thursday\". See \"$me, help use\" for how to set the\n" .
      "default repository. See \"$me, help is\" for defining aliases\n" .
      "for usernames.\n" .
      "Example: action john, kylie: solve #1 due in 2 weeks"
      if $text =~ /\baction\b/i;

  return
      "\"set\" is used to set certain parameters, see\n" .
      "\"$me, help delay\", \"$me, help issues\" and\n" .
      "\"$me, help names\"."
      if $text =~ /\bset\b/i;

  return
      "normally, I will not look up an issue on GitHub if I\n" .
      "already did it less than 15 lines ago. The command\n" .
      "\"$me, delay nn\", or \"$me, delay = nn\", or\n" .
      "\"$me, set delay nn\" or \"$me, set delay to nn\"\n" .
      "changes the number of lines from 15 to nn.\n" .
      "Example: $me, delay 0"
      if $text =~ /\bdelay\b/i;

  return
      "if you say \"$me, status\" or \"$me, status?\" I will print\n" .
      "my current list of repositories, the current delay, whether I'm\n" .
      "looking up issues, and which IRC users I'm ignoring.\n" .
      "Example: $me, status?"
      if $text =~ /\bstatus\b/i;

  return
      "the command \"$me, on\" tells me to start creating and\n" .
      "looking up issues on GitHub again and to show URLs for\n" .
      "GitHub user names, if I was previously told to stop doing so\n" .
      "with \"$me, off\". See also \"$me, help issues\" and\n" .
      "\"$me, help names\"."
      if $text =~ /\bon\b/i;

  return
      "the command \"$me, off\" tells me to stop creating and\n" .
      "looking up issues on GitHub and to stop showing URLs for\n" .
      "GitHub user names. Use \"$me, on\" to tell me to start again.\n" .
      "See also \"$me, help issues\" and \"$me, help names\"."
      if $text =~ /\boff\b/i;

  return
      "the command \"$me, issues off\" or \"$me, issues = off\"\n" .
      "or \"$me, set issues off\" or \"$me, set issues to off\"\n" .
      "tells me to stop creating and looking up issues on GitHub.\n" .
      "The same with \"on\" instead of \"off\" tells me to start again.\n" .
      "See also \"$me, help on\", \"$me, help off\" and\n" .
      "\"$me, help names\"."
      if $text =~ /\bissues\b/i;

  return
      "the command \"$me, $1 off\" or\n" .
      "\"$me, $1 = off\" or \"$me, set $1 off\" or\n" .
      "\"$me, set $1 to off\" tells me to stop showing URLs for\n" .
      "GitHub user names (such as \"\@w3c\"). Replace \"off\"\n" .
      "by \"on\" to tell me to start again. See also\n" .
      "\"$me, help on\", \"$me, help off\" and \"$me, help issues\"."
      if $text =~ /\b(names|persons|teams)\b/i;

  return
      "the command \"/invite $me\" (note the \"/\") invites me\n" .
      "to join this channel. See also \"$me, bye\" for how to\n" .
      "dismiss me from the channel."
      if $text =~ /\binvite\b/i;

  return
      "the command \"$me, aaa $1 bbb\" defines that aaa is\n" .
      "an alias for the person with the username bbb on GitHub.\n" .
      "You can add \"@\" in front of the GitHub username, if you wish.\n" .
      "Typically this command serves to define an equivalence\n" .
      "between an IRC nickname and a GitHub username, so that\n" .
      "you can say \"action aaa:...\", where aaa is an IRC nick.\n" .
      "Aliases: is, =. Example: $me, denis $1 \@deniak"
      if $text =~ /(\bis\b|=)/i;

  return
      "the command \"$me, $1 aaa\" tells me to stop\n" .
      "ignoring messages on IRC from user aaa.\n" .
      "See also \"$me, help ignore\".\n" .
      "Example: $me, $1 agendabot"
      if $text =~ /\b(don't +ignore|do +not +ignore)\b/i;

  return
      "the command \"$me, ignore aaa\" tells me to ignore\n" .
      "messages on IRC from user aaa.\n" .
      "See also \"$me, help don't ignore\".\n" .
      "Example: $me, ignore rrsagent"
      if $text =~ /\bignore\b/i;

  return
      "I will respond to the command \"$me, $1\"\n" .
      "or \"$me, $1?\" with the username that I use on GitHub.\n" .
      "Aliases: who are you, account, user, login."
      if $text =~ /\b(who +are +you|account|user|login)\b/i;

  return
      "the command \"close #nn\" or \"close yyy#nn\" or\n" .
      "\"close xxx/yyy#nn\" tells me to close GitHub issue number nn\n" .
      "in repository xxx/yyy. If you omit xxx or xxx/yyy, I will find\n" .
      "the repository in my list of repositories.\n" .
      "See also \"$me, help use\" for creating a list of repositories.\n" .
      "Example: close #1"
      if $text =~ /\bclose\b/i;

  return
      "the command \"reopen #nn\" or \"reopen yyy#nn\" or\n" .
      "\"reopen xxx/yyy#nn\" tells me to reopen GitHub issue\n" .
      "number nn in repository xxx/yyy. If you omit xxx or xxx/yyy,\n" .
      "I will find the repository in my list of repositories.\n" .
      "See also \"$me, help use\" for creating a list of repositories.\n" .
      "Example: reopen #1"
      if $text =~ /\breopen\b/i;

  return
      "the command \"$me, bye\" tells me to leave this channel.\n" .
      "See also \"$me help invite\"."
      if $text =~ /\bbye\b/i;

  return
      "the command \"$me, $1\" lists at most 99 most recent open issues.\n" .
      "It can optionally be followed by \"open\", \"closed\" or \"all\",\n" .
      "optionally followed by \"issues\" or \"actions\, followed by zero\n" .
      "or more conditions: \"with labels label1, label2...\" or\n" .
      "\"for name\" or \"by name\" or \"from repo\". I will list the\n" .
      "issues or actions that match those conditions.\n" .
      "Aliases: find, look up, get, search, search for, list.\n" .
      "Example: $me, list closed actions for pchampin from w3c/rdf-star"
      if $text =~ /\b(find|look +up|get|search|search +for|list)\b/i;

  return
      "the command \"comment #nn: text\" or\n" .
      "\"comment yyy#nn: text\" or \"comment xxx/yyy#nn: text\" tells\n" .
      "me to add some text to GitHub issue nn in repository xxx/yyy.\n" .
      "The colon(:) is optional. If you omit xxx or xxx/yyy, I will\n" .
      "find the repository in my list of repositories.\n" .
      "See also \"$me, help use\" for creating a list of repositories.\n" .
      "Aliases: comment, note.\n" .
      "Example: note #71: This is related to #70."
      if $text =~ /\b(comment|note)\b/i;

  return
      "I am a bot to look up and create GitHub issues and\n" .
      "action items. I am an instance of " .
      blessed($self) . " " . VERSION . ".\n" .
      "Try \"$me, help commands\" or\n" .
      "see " . MANUAL;
}


# connected -- handle a successful connection to a server
sub connected($)
{
  my ($self) = @_;

  $self->join_channel($_) foreach keys %{$self->{joined_channels}};
}


# log -- print a message to STDERR, but only if -v (verbose) was specified
sub log
{
  my ($self, @messages) = @_;

  if ($self->{'verbose'}) {
    # Prefix all log lines with the current time, unless the line
    # already starts with a time.
    #
    my $now = strftime "%Y-%m-%dT%H:%M:%SZ", gmtime;
    $self->SUPER::log(
      map /^\d\d\d\d-\d\d-\d\dT\d\d:\d\d:\d\dZ/ ? $_ : "$now $_", @messages);
  }
}


# uniq -- return the list of distinct items in a list
sub uniq(@)
{
  my %seen;
  return grep {!$seen{$_}++} @_;
}


# esc -- escape characters for use in the value of a URL query parameter
sub esc($)
{
  my ($s) = @_;
  my ($octets);

  $octets = str2bytes("UTF-8", $s);
  $octets =~ s/([^A-Za-z0-9._~!$'()*,=:@\/-])/"%".sprintf("%02x",ord($1))/eg;
  return bytes2str("UTF-8", $octets);
}


# read_netrc -- find login & password for a host and (optional) login in .netrc
sub read_netrc($;$)
{
  my ($host, $login) = @_;

  my $machine = Net::Netrc->lookup($host, $login);
  return ($machine->login, $machine->password) if defined $machine;
  return (undef, undef);
}


# Main body

my (%opts, $ssl, $proto, $user, $password, $host, $port, $channel);

$Getopt::Std::STANDARD_HELP_VERSION = 1;
getopts('m:n:N:r:t:v', \%opts) or die "Try --help\n";
die "Usage: $0 [options] [--help] irc[s]://server...\n" if $#ARGV != 0;

# The single argument must be an IRC-URL.
#
($proto, $user, $password, $host, $port, $channel) = $ARGV[0] =~
    /^(ircs?):\/\/(?:([^:@\/?#]+)(?::([^@\/?#]*))?@)?([^:\/#?]+)(?::([^\/]*))?(?:\/(.+)?)?$/i
    or die "Argument must be a URI starting with `irc:' or `ircs:'\n";
$ssl = $proto =~ /^ircs$/i;
$user =~ s/%([0-9A-Fa-f]{2})/chr(hex($1))/eg if defined $user;
$password =~ s/%([0-9A-Fa-f]{2})/chr(hex($1))/eg if defined $password;
$port //= $ssl ? 6697 : 6667;
$channel =~ s/%([0-9A-Fa-f]{2})/chr(hex($1))/eg if defined $channel;
$channel = '#' . $channel if defined $channel && $channel !~ /^[#&]/;

# If there was no username, try to find one in ~/.netrc
if (!defined $user) {
  my ($u, $p) = read_netrc($host);
  ($user, $password) = ($u, $p) if defined $u;
}

# If there was a username, but no password, try to find one in ~/.netrc
if (defined $user && !defined $password) {
  my ($u, $p) = read_netrc($host, $user);
  $password = $p if defined $p;
}

# If there was a username, but still no password, prompt for it.
if (defined $user && !defined $password) {
  print "IRC password for user \"$user\": ";
  ReadMode('noecho');
  $password = ReadLine(0);
  ReadMode('restore');
  print "\n";
  chomp $password;
}

STDERR->autoflush(1);		# Write the log without buffering

my $bot = GHURLBot->new(
  server => $host,
  port => $port,
  ssl => $ssl,
  username => $user,
  password => $password,
  nick => $opts{'n'} // 'gb',
  name => $opts{'N'} // 'GHURLBot '.VERSION.', '.HOME,
  channels => (defined $channel ? [$channel] : []),
  rejoinfile => $opts{'r'},
  mapfile => $opts{'m'} // 'ghurlbot.map',
  github_api_token => $opts{'t'},
  verbose => defined $opts{'v'});

$bot->run();



=encoding utf8

=head1 NAME

ghurlbot - IRC bot to manage GitHub issues or find their URLs

=head1 SYNOPSIS

ghurlbot [-n I<nick>] [-N I<name>] [-m I<map-file>]
[-r I<rejoin-file>] [-t I<github-api-token>] [-v] I<URL>

=head1 DESCRIPTION

B<ghurlbot> is an IRC bot that replies with a full URL when
somebody mentions a short reference to a GitHub issue or pull request
(e.g., "#73") or to a person or team on GitHub (e.g., "@joeousy").
Example:

 <joe> Let's talk about #13.
 <ghurlbot> https://github.com/xxx/yyy/issues/13 -> #13

B<ghurlbot> can also retrieve a summary of the issue from GitHub, if
it has been given a token (a kind of password) that gives access to
GitHub's API. See the B<-t> option.

The online L<manual|https://w3c.github.io/ghurlbot/manual.html>
explains in detail how to interact with B<ghurlbot> on IRC. The
rest of this manual page only describes how to run the program.

=head2 Specifying the IRC server

The I<URL> argument specifies the server to connect to. It must be of
the following form:

=over

I<protocol>://I<username>:I<password>@I<server>:I<port>/I<channel>

=back

But many parts are optional. The I<protocol> must be either "irc" or
"ircs", the latter for an SSL-encrypted connection.

If the I<username> is omitted, the I<password> and the "@" must also
be omitted. If a I<username> is given, but the I<password> is omitted,
agendabot will prompt for it. (But if both the ":" and the I<password>
are omitted, agendabot assumes that no password is needed.)

The I<server> is required.

If the ":" and the I<port> are omitted, the port defaults to 6667 (for
irc) or 6697 (for ircs).

If a I<channel> is given, agendabot will join that channel (in
addition to any channels it rejoins, see the B<-r> option). If the
I<channel> does not start with a "#" or a "&", agendabot will add a
"#" itself.

Omitting the password is useful to avoid that the password is visible
in the list of running processes or that somebody can read it over
your shoulder while you type the command.

Note that many characters in the username or password must be
URL-escaped. E.g., a "@" must be written as "%40", ":" must be written
as "%3a", "/" as "%2f", etc.

=head1 OPTIONS

=over

=item B<-n> I<nick>

The nickname the bot runs under. Default is "gb".

=item B<-N> I<name>

The real name of the bot (for the purposes of the \whois command of
IRC). Default is "GHURLBot 0.1 see https://w3c.github.io/GHURLBot".

=item B<-m> I<map-file>

B<ghurlbot> stores its status in a file and restores it from this
file when it starts Default is "ghurlbot.map" in the current
directory.

=item B<-r> I<rejoin-file>

B<ghurlbot> can remember the channels it was on and automatically
rejoin them when it is restarted. By default it does not remember the
channels, but when the B<-r> option is given, it reads a list of
channels from I<rejoin-file> when it starts and tries to join them,
and it updates that file whenever it joins or leaves a channel.

=item B<-t> I<github-api-token>

With this option, B<ghurlbot> will not only print a link to each issue
or pull request, but will also try to print a summary of the issue or
pull request. For that it needs to query GitHub. It does that by
sending HTTP requests to GitHub's API server, which requires an
access token provided by GitHub. See L<Creating a personal access
token|https://docs.github.com/en/authentication/keeping-your-account-and-data-secure/creating-a-personal-access-token>.

=item B<-v>

Be verbose. B<ghurlbot> will log what it is doing to standard
error output.

=head1 FILES

=over

=item B<./ghurlbot.map>

The default map file is B<ghurlbot.map> in the directory from
which B<ghurlbot> is started. The map file can be changed with
the B<-m> option. This file contains the status of B<ghurlbot>
and is updated whenever the status changes. It contains for each
channel the currently discussed GitHub repository, whether the
expansion of issues and names to URLs is currently suspended or
active, and how long (how many messages) B<ghurlbot> waits before
expanding the same issue or name again.

If the file is not writable, B<ghurlbot> will continue to
function, but it will obviously not remember its status when it is
rerstarted. In verbose mode (B<-v>) it will write a message to
standard error.

=item I<rejoin-file>

When the B<-r> option is used, B<ghurlbot> starts by trying to join
all channels in this file. It then updates the file whenever it leaves
or joins a channel. The file is a simple list of channel names, one
per line.

=back

=head1 BUGS

The I<map-file> and I<rejoin-file> only contain channel names, not the
names of IRC networks or IRC servers. B<ghurlbot> cannot check
that the channel names correspond to the IRC server it was started
with.

=head1 AUTHOR

Bert Bos E<lt>bert@w3.org>

=head1 SEE ALSO

L<Online manual|https://w3c.github.io/ghurlbot</manual.html>,
L<scribe.perl|https://w3c.github.io/scribe2/scribedoc.html>.

=cut<|MERGE_RESOLUTION|>--- conflicted
+++ resolved
@@ -502,11 +502,7 @@
 
   # This is not a method, but a routine that is run as a background
   # process by create_action(). Output to STDERR is meant for the log.
-<<<<<<< HEAD
   # Output to STDOUT goes to IRC.
-=======
-  # Output to STDOUT is for IRC.
->>>>>>> 96b8b11e
 
   # Creating an action item is like creating an issue, but with
   # assignees and a label "action".
@@ -619,13 +615,6 @@
   # This is not a method, but a routine that is run as a background
   # process by create_issue(). Output to STDERR is meant for the log.
   # Output to STDOUT goes to IRC.
-<<<<<<< HEAD
-
-  $repository =~ s/^https:\/\/github\.com\///i or
-      print "Cannot create issues on $repository as it is not on github.com.\n"
-      and return;
-=======
->>>>>>> 96b8b11e
 
   $login = $self->name_to_login($who);
   $login = '@'.$login if $login ne $who;
