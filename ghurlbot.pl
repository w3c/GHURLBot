#!/usr/bin/env perl
#
# This IRC 'bot expands short references to issues, pull requests,
# persons and teams on GitHub to full URLs. See the perldoc at the end
# for how to run it and manual.html for the interaction on IRC.
#
# TODO: The map-file should contain the IRC network, not just the
# channel names.
#
# TODO: Allow "action-9" as an alternative for "#9"?
#
# TODO: A way for a user to ask for the github login of a given nick?
# Or to ask for all known aliases?
#
# TODO: Should all responses from the bot other than expanded
# references be emoted ("/me")?
#
# TODO: Get plain text instead of markdown from GitHub? (Requires
# setting the Accept header to "application/vnd.github.text+json" and
# using the "body_text" field instead of "body" from the returned
# JSON.)
#
# TODO: Add and remove labels from issues?
#
# TODO: Add a way to use other servers than github.com.
#
# TODO: Set the default to not expanding names ("set names = off")?
#
# Created: 2022-01-11
# Author: Bert Bos <bert@w3.org>
#
# Copyright © 2022-2023 World Wide Web Consortium, (Massachusetts Institute
# of Technology, European Research Consortium for Informatics and
# Mathematics, Keio University, Beihang). All Rights Reserved. This
# work is distributed under the W3C® Software License
# (http://www.w3.org/Consortium/Legal/2015/copyright-software-and-document)
# in the hope that it will be useful, but WITHOUT ANY WARRANTY;
# without even the implied warranty of MERCHANTABILITY or FITNESS FOR
# A PARTICULAR PURPOSE.

package GHURLBot;
use FindBin;
use lib "$FindBin::Bin";	# Look for modules in agendabot's directory
use parent 'Bot::BasicBot::ExtendedBot';
use strict;
use warnings;
use utf8;
use v5.16;			# Enable fc
use Getopt::Std;
use Scalar::Util 'blessed';
use Term::ReadKey;		# To read a password without echoing
use open qw(:std :encoding(UTF-8)); # Undeclared streams in UTF-8
use File::Temp qw(tempfile tempdir);
use File::Copy;
use Fcntl ':flock';
use LWP;
use LWP::ConnCache;
use JSON;
use Date::Manip::Date;
use Date::Manip::Delta;
use POSIX qw(strftime);
use Net::Netrc;
use POE::Session;
use Encode qw(str2bytes bytes2str);

use constant GITHUB_CLIENT_ID => 'Iv1.6702a1f710adcbde';
use constant MANUAL => 'https://w3c.github.io/GHURLBot/manual.html';
use constant HOME => 'https://w3c.github.io/GHURLBot';
use constant VERSION => '0.3';
use constant DEFAULT_DELAY => 15;

# GitHub limits requests to 5000 per hour per authenticated user (and
# will return 403 if the limit is exceeded). We impose an extra limit
# of 100 changes to a given repository in 10 minutes.
use constant MAXRATE => 100;
use constant RATEPERIOD => 10;


# init -- initialize some parameters
sub init($)
{
  my $self = shift;
  my $errmsg;

  $self->{delays} = {}; # Maps from a channel to a delay (# of lines)
  $self->{linenumber} = {}; # Maps from a channel to a # of lines seen
  $self->{joined_channels} = {}; # Set of all channels currently joined
  $self->{history} = {}; # Maps a channel to a map of when each ref was expanded
  $self->{suspend_issues} = {}; # Set of channels currently not expanding issues
  $self->{suspend_names} = {}; # Set of channels currently not expanding names
  $self->{repos} = {}; # Maps from a channel to a list of repository URLs
  $self->{accesskeys} = {}; # Maps from a nick to a GitHub access token & login
  $self->{github_names} = {}; # Maps from a nick to a GitHub login

  # Create a user agent to retrieve data from GitHub.
  $self->{ua} = LWP::UserAgent->new(agent => blessed($self) . '/' . VERSION,
    timeout => 10, keep_alive => 1, env_proxy => 1);
  $self->{ua}->default_header('X-GitHub-Api-Version', '2022-11-28');
  $self->{ua}->default_header('Accept', 'application/json');

  $errmsg = $self->read_rejoin_list() and die "$errmsg\n";
  $errmsg = $self->read_mapfile() and die "$errmsg\n";

  if ($self->{client_secret_file}) {
    open my $fh, "<", $self->{client_secret_file} or
	die "$self->{client_secret_file}: $!\n";
    $self->{client_secret} = <$fh>;
    chomp $self->{client_secret};
  }
  $self->log("Connecting...");
  return 1;
}


# read_rejoin_list -- read or create the rejoin file, if any
sub read_rejoin_list($)
{
  my $self = shift;
  my $mode;

  return if ! $self->{rejoinfile};

  # If the rejoinfile exists, open it for reading, but also for
  # writing, because writing mode is needed to set a lock on it. If
  # the file doesn't exist, create it.
  $mode = -e $self->{rejoinfile} ? "+<" : ">";
  open $self->{rejoinfile_handle}, $mode, $self->{rejoinfile} or
      return "$self->{rejoinfile}: $!";
  flock $self->{rejoinfile_handle}, LOCK_EX | LOCK_NB or
      return "$self->{rejoinfile}: already in use";

  return if $mode eq ">";	# File just created, nothing to read
  $self->log("Reading $self->{rejoinfile}");
  while (readline $self->{rejoinfile_handle}) {
    chomp;
    $self->{joined_channels}->{$_} = 1;
    $self->{linenumber}->{$_} = 0;
    $self->{history}->{$_} = {};
  }
  # The connected() method takes care of rejoining those channels.
  # Do not close the file. We want to keep a lock on it.
  return;			# undef return means there were no errors
}


# rewrite_rejoinfile -- replace the rejoinfile with an updated one
sub rewrite_rejoinfile($)
{
  my ($self) = @_;

  return if ! $self->{rejoinfile};
  eval {
    # Write a temporary file in the same directory as rejoinfile. When
    # done, rename it to rejoinfile. This way, the rejoinfile will
    # always be a complete file, even if the program is interrupted.
    # Get a lock on the temporary file before closing the filehandle
    # of the old rejoinfile (which release the lock on that file).
    my ($fh, $tempname) = tempfile($self->{rejoinfile}."XXXX", UNLINK => 1);
    flock $fh, LOCK_EX | LOCK_NB or
	$self->log("Cannot lock $tempname, continuing anyway");
    foreach (keys %{$self->{joined_channels}}) {
      print $fh "$_\n" or die "$tempname: $!";
    }
    $fh->flush;
    move($tempname, $self->{rejoinfile});
    close $self->{rejoinfile_handle}; # Releases lock
    $self->{rejoinfile_handle} = $fh;
  };
  $self->log($@) if $@;
}


# read_mapfile -- read or create the file mapping channels to repositories
sub read_mapfile($)
{
  my $self = shift;
  my ($channel, $fh, $mode);

  # If the file exists, open it for reading and writing, because write
  # mode is needed to set a lock on it. Otherwise create it.
  $mode = -e $self->{mapfile} ? "+<" : ">";
  open $self->{mapfile_handle}, $mode, $self->{mapfile} or
      return "$self->{mapfile}: $!";
  flock $self->{mapfile_handle}, LOCK_EX | LOCK_NB or
      return "$self->{mapfile}: already in use";

  return if $mode eq ">";	# File just created, nothing to read
  $self->log("Reading $self->{mapfile}");
  while (readline $self->{mapfile_handle}) {
    # Empty lines and line that start with "#" are ignored. Other
    # lines must start with a keyword:
    #
    # alias NAME GITHUB-NAME
    #   When an action is assigned to NAME, use GITHUB-NAME instead.
    # channel CHANNEL
    #   Lines up to the next "channel" apply to CHANNEL.
    # repo REPO
    #   Add REPO to the list of repositories for the current CHANNEL.
    # delay NN
    #   Set the delay for CHANNEL to NN.
    # issues off
    #   Do not expand issue references on CHANNEL.
    # names off
    #   Do not expand name references on CHANNEL.
    # ignore NAME
    #   Ignore commands that open/close issues when they come from NAME.
    chomp;
    if ($_ =~ /^#/) {
      # Comment, ignored.
    } elsif ($_ =~ /^\s*$/) {
      # Empty line, ignored.
    } elsif ($_ =~ /^\s*alias\s+([^\s]+)\s+([^\s]+)\s*$/) {
      $self->{github_names}->{fc $1} = $2;
    } elsif ($_ =~ /^\s*channel\s+([^\s]+)\s*$/) {
      $channel = $1;
    } elsif (! defined $channel) {
      return "$self->{mapfile}:$.: missing \"channel\" line";
    } elsif ($_ =~ /^\s*repo\b\s*([^\s]*)\s*$/) {
      push @{$self->{repos}->{$channel}}, $1 if $1;
    } elsif ($_ =~ /^\s*delay\s+([0-9]+)\s*$/) {
      $self->{delays}->{$channel} = 0 + $1;
    } elsif ($_ =~ /\s*issues\s+off\s*$/) {
      $self->{suspend_issues}->{$channel} = 1;
    } elsif ($_ =~ /\s*names\s+off\s*$/) {
      $self->{suspend_names}->{$channel} = 1;
    } elsif ($_ =~ /\s*ignore\s+([^\s]+)\s*$/) {
      $self->{ignored_nicks}->{$channel}->{fc $1} = $1;
    } else {
      return "$self->{mapfile}:$.: wrong syntax";
    }
  }
  # Do not close the file, because we want to keep a lock on it.
  return undef;				# No errors
}


# write_mapfile -- write the current status to file
sub write_mapfile($)
{
  my $self = shift;

  eval {
    my ($fh, $tempname) = tempfile($self->{mapfile}."XXXX", UNLINK => 1);
    flock $fh, LOCK_EX | LOCK_NB or
	$self->log("Cannot lock $tempname. Continuing anyway");

    # Sorting (of channel names, repo name and aliases) is not
    # necessary, but helps make the mapfile more readable.
    #
    foreach my $channel
	(sort(uniq(keys(%{$self->{repos}}), keys(%{$self->{suspend_issues}}),
		   keys(%{$self->{suspend_names}}), keys(%{$self->{delays}}),
		   keys(%{$self->{ignored_nicks}})))) {
      printf $fh "channel %s\n", $channel or die $!;
      printf $fh "repo %s\n", $_ for sort @{$self->{repos}->{$channel} // []};
      printf $fh "delay %d\n", $self->{delays}->{$channel} if
	  defined $self->{delays}->{$channel} &&
	  $self->{delays}->{$channel} != DEFAULT_DELAY;
      printf $fh "issues off\n" if $self->{suspend_issues}->{$channel};
      printf $fh "names off\n" if $self->{suspend_names}->{$channel};
      printf $fh "ignore %s\n", $_
	  for sort values %{$self->{ignored_nicks}->{$channel} // {}};
      printf $fh "\n" or die $!;
    }
    foreach my $nick (sort keys %{$self->{github_names} // {}}) {
      printf $fh "alias %s %s\n",$nick,$self->{github_names}->{$nick} or die $!;
    }
    $fh->flush;
    move($tempname, $self->{mapfile});
    close $self->{mapfile_handle}; # Releases lock
    $self->{mapfile_handle} = $fh;
  };
  $self->log($@) if $@;
}


# part_channel -- leave a channel, the channel name is given as argument
sub part_channel($$)
{
  my ($self, $channel) = @_;

  # Use inherited method to leave the channel.
  $self->SUPER::part_channel($channel);

  # Remove channel from list of joined channels.
  if (delete $self->{joined_channels}->{$channel}) {

    # If we keep a rejoin file, remove the channel from it.
    $self->rewrite_rejoinfile();
  }
}


# chanjoin -- called when somebody joins a channel
sub chanjoin($$)
{
  my ($self, $mess) = @_;
  my $who = $mess->{who};
  my $channel = $mess->{channel};

  if ($who eq $self->nick()) {	# It's us
    $self->log("Joined $channel");

    # Initialize data structures with information about this channel.
    if (!defined $self->{joined_channels}->{$channel}) {
      $self->{joined_channels}->{$channel} = 1;
      $self->{linenumber}->{$channel} = 0;
      $self->{history}->{$channel} = {};

      # If we keep a rejoin file, add the channel to it.
      $self->rewrite_rejoinfile();
    }
  }
  return;
}


# repository_to_url -- expand a repository name to a full URL, or return error
sub repository_to_url($$$)
{
  my ($self, $channel, $repo) = @_;

  my ($base, $owner, $name) = $repo =~
      /^([a-z]+:\/\/(?:[^\/?\#]*\/)*?)?([^\/?\#]+\/)?([^\/?\#]+)\/?$/i;

  return ($repo, undef)
      if $base;			# It's already a full URL
  return (defined $self->{repos}->{$channel}->[0] ?
    $self->{repos}->{$channel}->[0] =~ s/[^\/]+\/[^\/]+$/$owner$name/r :
    "https://github.com/$owner$name", undef)
      if $owner;
  return (undef, "sorry, that doesn't look like a valid repository: $repo")
      if ! $name;
  return ("https://github.com/w3c/$name", undef)
      # or: (undef,"sorry, I don't know the owner. Please, use 'OWNER/$name'")
      if ! defined $self->{repos}->{$channel};
  return ($self->{repos}->{$channel}->[0] =~ s/[^\/]+$/$name/r, undef);
}


# add_repositories -- remember the repositories $2 for channel $1
sub add_repositories($$$)
{
  my ($self, $channel, $repos) = @_;
  my $err = '';
  my @h;

  foreach (split /[ ,]+/, $repos) {
    my ($repository, $msg) = $self->repository_to_url($channel, $_);

    if ($msg) {
      $err .= "$msg\n";
    } else {
      # Add $repository at the head of the list of repositories for this
      # channel, or move it to the head, if it was already in the list.
      if (defined $self->{repos}->{$channel}) {
	@h = grep $_ ne $repository, @{$self->{repos}->{$channel}};
      }
      unshift @h, $repository;
      $self->{repos}->{$channel} = \@h;
    }
  }
  $self->write_mapfile();
  $self->{history}->{$channel} = {}; # Forget recently expanded issues

  return $err if $err;
  return "OK. But note that I am not currently expanding issues. " .
      "You can change that with: ".$self->nick()." issues on"
      if defined $self->{suspend_issues}->{$channel};
  return 'OK.';
}


# remove_repositories -- remove one or more repositories from this channel
sub remove_repositories($$$)
{
  my ($self, $channel, $repos) = @_;
  my $err = '';
  my $found = 0;

  return "sorry, this channel has no repositories."
      if scalar @{$self->{repos}->{$channel}} == 0;

  foreach my $repo (split /[ ,]+/, $repos) {
    my @x = grep /(?:^|\/)\Q$repo\E$/, @{$self->{repos}->{$channel}};
    if (scalar @x) {
      my @h = grep $_ ne $x[0], @{$self->{repos}->{$channel}};
      $self->{repos}->{$channel} = \@h;
      $found = 1;
    } else {
      $err .= "$repo was already removed.\n";
    }
  }
  $self->write_mapfile() if $found;	# Write the new list to disk.
  $self->{history}->{$channel} = {};	# Forget recently expanded issues
  return $err ? $err : 'OK.';
}


# clear_repositories -- forget all repositories for a channel
sub clear_repositories($$)
{
  my ($self, $channel) = @_;
  delete $self->{repos}->{$channel};
  return 'OK.';
}


# find_matching_repository -- return the repository that matches $prefix
sub find_matching_repository($$$)
{
  my ($self, $channel, $prefix) = @_;
  my ($repos, @matchingrepos);

  $repos = $self->{repos}->{$channel} // [];

  # First find all repos in our list with the exact name $prefix
  # (with or without an owner part). If there are none, find all
  # repos whose name start with $prefix. E.g., if prefix is "i",
  # it will match repos that have an "i" at the start of the repo
  # name, such as "https://github.com/w3c/i18n" and
  # "https://github.com/foo/ima"; if prefix is "w3c/i" it will
  # match a repo that has "w3c" as owner and a repo name that
  # starts with "i", i.e., it will only match the first of those
  # two; and likewise if prefix is "i18". If prefix is empty, all
  # repos match. (It is important to start with an exact match,
  # otherwise if there two repos "rdf-star" and
  # "rdf-star-wg-charter", you can never get to the former,
  # because it is a prefix of the latter.)
  @matchingrepos = grep $_ =~ /\/\Q$prefix\E$/i, @$repos or
      @matchingrepos = grep $_ =~ /\/\Q$prefix\E[^\/]*$/i, @$repos;

  # Found one or more repos whose name starts with $prefix:
  return $matchingrepos[0] if @matchingrepos;

  # Did not find a match, but $prefix has a "/", maybe it is a repo name:
  return "https://github.com/$prefix" if $prefix =~ /\//;

  # Use the owner part of the most recent repo:
  return $repos->[0] =~ s/[^\/]*$/$prefix/r if $prefix && scalar @$repos;

  # No recent repo, so we can't guess the owner:
  return undef;
}


# find_repository_for_issue -- expand issue reference to full URL, or undef
sub find_repository_for_issue($$$)
{
  my ($self, $channel, $ref) = @_;

  my ($prefix, $issue) = $ref =~ /^([a-z0-9\/._-]*)#([0-9]+)$/i or
      $self->log("Bug! wrong argument to find_repository_for_issue()") and
      return undef;

  return $self->find_matching_repository($channel, $prefix);
}

# name_to_login -- return the github name for a name, otherwise return the name
sub name_to_login($$)
{
  my ($self, $nick) = @_;
  my ($token, $login);

  # A name prefixed with "@" is assumed to be a GitHub login.
  # If we have an access token for the nick, we know his login.
  # If we have an alias for the nick, use that.
  # Otherwise just return the nick itself.
  return $1 if $nick =~ /^@(.*)/;
  return $login if (($token, $login) = $self->accesskey($nick)) && $token ne '';
  return $self->{github_names}->{fc $nick} // $nick;
}


# check_and_update_rate -- false if the rate is already too high, or update it
sub check_and_update_rate($$)
{
  my ($self, $repository) = @_;
  my $now = time;

  if (($self->{ratestart}->{$repository} // 0) < $now - 60 * RATEPERIOD) {
    # No rate period for this repository started, or it started more
    # than RATEPERIOD minutes ago. Start a new period, count one
    # action, and return OK.
    $self->{ratestart}->{$repository} = $now;
    $self->{rate}->{$repository} = 1;
    return 1;
  } elsif (($self->{rate}->{$repository} // 0) < MAXRATE) {
    # The current rate period started less than RATEPERIOD minutes
    # ago, but we have done less than MAXRATE actions in this period.
    # Increase the number of actions by one and return OK.
    $self->{rate}->{$repository}++;
    return 1;
  } else {
    # The current rate period started less than RATEPERIOD minutes ago
    # and we have already done MAXRATE actions in this period. So
    # return FAIL.
    $self->log("Rate limit reached for $repository");
    return 0;
  }
}


# create_action_process -- process that creates an action item on GitHub
sub create_action_process($$$$$$$)
{
  my ($body, $self, $channel, $repository, $names, $text, $who) = @_;
  my (@names, @labels, $res, $content, $date, $due, $today);

  # This is not a method, but a routine that is run as a background
  # process by create_action(). Output to STDERR is meant for the log.
  # Output to STDOUT goes to IRC.

  # Creating an action item is like creating an issue, but with
  # assignees and a label "action".

  @names = map($self->name_to_login($_),
	       grep(/./, split(/ *,? +and +| *, */, $names)));

  # If the action has a due date, remove it and put it in $date. Or use 1 week.
  $date = new Date::Manip::Date;
  if ($text =~ /^(.*)(?: *- *| +)due +(.*?)[. ]*$/i && $date->parse($2) == 0) {
    $text = $1;
  } else {
    $date->parse("next week");	# Default to 1 week
  }

  # When a due date is in the past, adjust the year and print a warning.
  $today = new Date::Manip::Date;
  $today->parse("today");
  if ($today->cmp($date) > 0) {
    my $delta = new Date::Manip::Delta;
    $delta->parse("+1 year");
    $date = $date->calc($delta) until $date->cmp($today) >= 0;
    print "say Assumed the due date is in ", $date->printf("%Y"), "\n";
  }

  $due = $date->printf("Due: %Y-%m-%d (%A %e %B)");

  $self->maybe_refresh_accesskey($who);
  $res = $self->{ua}->post(
    "https://api.github.com/repos/$repository/issues",
    'Authorization' => 'Bearer ' . $self->accesskey($who),
    'Content' => encode_json({title => $text, assignees => \@names,
			      body => "$due", labels => ['action']}));

  print STDERR "Channel $channel, new action \"$text\" in $repository -> ",
      $res->code, "\n";

  if ($res->code == 403) {
    print "say Cannot create action. Forbidden.\n";
  } elsif ($res->code == 401) {
    print "say Cannot create action. You have insufficient (or expired) authorization.\n";
  } elsif ($res->code == 404) {
    print "say Cannot create action. Please, check that you have write access to $repository\n";
  } elsif ($res->code == 410) {
    print "say Cannot create action. The repository $repository is gone.\n";
  } elsif ($res->code == 422) {
    print "say Cannot create action. Validation failed. Maybe ",
	scalar @names > 1 ? "one of the names" : $names[0],
	" is not a valid user for $repository?\n";
  } elsif ($res->code == 503) {
    print "say Cannot create action. Service unavailable.\n";
  } elsif ($res->code != 201) {
    print "say Cannot create action. Error ", $res->code, "\n";
  } else {
    # Issues created. Check that label and assignees were also added.
    $content = decode_json($res->decoded_content);
    my %n; $n{fc $_->{login}} = 1 foreach @{$content->{assignees}};
    @names = grep !exists $n{fc $_}, @names; # Remove names that were assigned
    if (! @{$content->{labels}}) {
      print "say I created -> issue #$content->{number} $content->{html_url}\n",
	  "say but I could not add the \"action\" label.\n",
	  "say That probably means I don't have push permission on $repository.\n";
    } elsif (@names) {		# Some names were not assigned
      print "say I created -> action #$content->{number} $content->{html_url}\n",
	  "say but I could not assign it to ", join(", ", @names), "\n",
	  "say They probably aren't collaborators on $repository.\n";
    } else {
      print "say Created -> action #$content->{number} $content->{html_url}\n";
    }
  }
}


# create_action -- create a new action item
sub create_action($$$$)
{
  my ($self, $channel, $names, $text, $who) = @_;
  my $repository;

  # Check that we have a GitHub accesskey for this nick.
  $self->accesskey($who) or
      return $self->ask_user_to_login($who);

  # Check that this channel has a repository and that it is on GitHub.
  $repository = $self->{repos}->{$channel}->[0] or
      return "Sorry, I don't know what repository to use.";
  $repository =~ s/^https:\/\/github\.com\///i or
      return "Cannot create actions on $repository as it is not on github.com.";

  # Check the rate limit.
  $self->check_and_update_rate($repository) or
      return "Sorry, for security reasons, I won't touch a repository more ".
      "than ".MAXRATE." times in ".RATEPERIOD." minutes. ".
      "Please, try again later.";

  $self->forkit(
    run => \&create_action_process, channel => $channel,
    handler => 'handle_process_output',
    arguments => [$self, $channel, $repository, $names, $text, $who]);

  return undef;			# The forked process will print a result
}


# create_issue_process -- process that creates an issue on GitHub
sub create_issue_process($$$$$)
{
  my ($body, $self, $channel, $repository, $text, $who) = @_;
  my ($res, $content);

  # This is not a method, but a routine that is run as a background
  # process by create_issue(). Output to STDERR is meant for the log.
  # Output to STDOUT goes to IRC.

  $self->maybe_refresh_accesskey($who);
  $res = $self->{ua}->post(
    "https://api.github.com/repos/$repository/issues",
    'Authorization' => 'Bearer ' . $self->accesskey($who),
    'Content' => encode_json({title => $text}));

  print STDERR "Channel $channel, new issue \"$text\" in $repository -> ",
      $res->code, "\n";

  if ($res->code == 403) {
    print "say Cannot create issue. Forbidden.\n";
  } elsif ($res->code == 401) {
    print "say Cannot create issue. You have insufficient (or expired) authorization.\n";
  } elsif ($res->code == 404) {
    print "say Cannot create issue.  Please, check that you have write access to $repository.\n";
  } elsif ($res->code == 410) {
    print "say Cannot create issue. The repository $repository is gone.\n";
  } elsif ($res->code == 422) {
    print "say Cannot create issue. Validation failed.\n";
  } elsif ($res->code == 503) {
    print "say Cannot create issue. Service unavailable.\n";
  } elsif ($res->code != 201) {
    print "say Cannot create issue. Error ", $res->code, "\n";
  } else {
    $content = decode_json($res->decoded_content);
    print "say Created -> issue #$content->{number} $content->{html_url}",
	" $content->{title}\n";
  }
}


# create_issue -- create a new issue
sub create_issue($$$$)
{
  my ($self, $channel, $text, $who) = @_;
  my $repository;

  # Check that we have a GitHub accesskey for this nick.
  $self->accesskey($who) or
      return $self->ask_user_to_login($who);

  # Check that this channel has a repository and that it is on GitHub.
  $repository = $self->{repos}->{$channel}->[0] or
      return "Sorry, I don't know what repository to use.";
  $repository =~ s/^https:\/\/github\.com\///i or
      return "Cannot create issues on $repository as it is not on github.com.";

  # Check the rate limit.
  $self->check_and_update_rate($repository) or
      return "Sorry, for security reasons, I won't touch a repository more " .
      "than ".MAXRATE." times in ".RATEPERIOD." minutes. " .
      "Please, try again later.";

  $self->forkit(
    run => \&create_issue_process, channel => $channel,
    handler => 'handle_process_output',
    arguments => [$self, $channel, $repository, $text, $who]);

  return undef;			# The forked process will print a result
}


# close_issue_process -- process that closes an issue on GitHub
sub close_issue_process($$$$$$)
{
  my ($body, $self, $channel, $repository, $text, $who) = @_;
  my ($res, $content, $issuenumber);

  # This is not a method, but a routine that is run as a background
  # process by create_issue(). Output to STDERR is meant for the log.
  # Output to STDOUT is handled by handle_process_output().

  ($issuenumber) = $text =~ /#(.*)/; # Just the number

  # Add a comment saying who closed the issue and then close it.
  $self->maybe_refresh_accesskey($who);
  $res = $self->{ua}->patch(
    "https://api.github.com/repos/$repository/issues/$issuenumber",
    'Authorization' => 'Bearer ' . $self->accesskey($who),
    'Content' => encode_json({state => 'closed'}));

  print STDERR "Channel $channel, close $repository#$issuenumber -> ",
      $res->code, "\n";

  if ($res->code == 403) {
    print "say Cannot close issue $text. Forbidden.\n";
  } elsif ($res->code == 401) {
    print "say Cannot close issue. I have insufficient (or expired) authorization.\n";
  } elsif ($res->code == 404) {
    print "say Cannot close issue $text. Issue not found.\n";
  } elsif ($res->code == 410) {
    print "say Cannot close issue $text. Issue is gone.\n";
  } elsif ($res->code == 422) {
    print "say Cannot close issue $text. Validation failed.\n";
  } elsif ($res->code == 503) {
    print "say Cannot close issue $text. Service unavailable.\n";
  } elsif ($res->code != 200) {
    print "say Cannot close issue $text. Error ".$res->code."\n";
  } else {
    $content = decode_json($res->decoded_content);
    if (grep($_->{name} eq 'action', @{$content->{labels}})) {
      print "say Closed -> action #$content->{number} $content->{html_url}\n";
    } else {
      print "say Closed -> issue #$content->{number} $content->{html_url}\n";
    }
  }
}


# close_issue -- close an issue
sub close_issue($$$$)
{
  my ($self, $channel, $text, $who) = @_;
  my $repository;

  # Check that we have a GitHub accesskey for this nick.
  $self->accesskey($who) or
      return $self->ask_user_to_login($who);

  $repository = $self->find_repository_for_issue($channel, $text) or
      return "Sorry, I don't know what repository to use for $text";
  $repository =~ s/^https:\/\/github\.com\///i  or
      return "Cannot close issues on $repository as it is not on github.com.";

  $self->check_and_update_rate($repository) or
      return "Sorry, for security reasons, I won't touch a repository more " .
      "than ".MAXRATE." times in ".RATEPERIOD." minutes. " .
      "Please, try again later.";

  $self->forkit(
    run => \&close_issue_process, channel => $channel,
    handler => 'handle_process_output',
    arguments => [$self, $channel, $repository, $text, $who]);

  return undef;			# The forked process will print a result
}


# reopen_issue_process -- process that reopens an issue on GitHub
sub reopen_issue_process($$$$$)
{
  my ($body, $self, $channel, $repository, $text, $who) = @_;
  my ($res, $content, $issuenumber, $comment);

  # This is not a method, but a routine that is run as a background
  # process by create_issue(). Output to STDERR is meant for the log.
  # Output to STDOUT is handled by handle_process_output().

  ($issuenumber) = $text =~ /#(.*)/; # Just the number

  $self->maybe_refresh_accesskey($who);
  $res = $self->{ua}->patch(
    "https://api.github.com/repos/$repository/issues/$issuenumber",
    'Authorization' => 'Bearer ' . $self->accesskey($who),
    'Content' => encode_json({state => 'open'}));

  print STDERR "Channel $channel, reopen $repository#$issuenumber -> ",
      $res->code, "\n";

  if ($res->code == 403) {
    print "say Cannot reopen issue $text. Forbidden.\n";
  } elsif ($res->code == 401) {
    print "say Cannot reopen issue. Insufficient or expired authorization.\n";
  } elsif ($res->code == 404) {
    print "say Cannot reopen issue $text. Issue not found.\n";
  } elsif ($res->code == 410) {
    print "say Cannot reopen issue $text. Issue is gone.\n";
  } elsif ($res->code == 422) {
    print "say Cannot reopen issue $text. Validation failed.\n";
  } elsif ($res->code == 503) {
    print "say Cannot reopen issue $text. Service unavailable.\n";
  } elsif ($res->code != 200) {
    print "say Cannot reopen issue $text. Error ".$res->code."\n";
  } else {
    $content = decode_json($res->decoded_content);
    if (grep($_->{name} eq 'action', @{$content->{labels}})) {
      $comment = "";
      if ($content->{body} && $content->{body} =~
	  /^due ([1-9 ]?[1-9] [a-z]{3} [0-9]{4})\b
	  |^\s*Due:\s+([0-9]{4}-[0-9]{2}-[0-9]{2})\b
	  |\bDue:\s+([0-9]{4}-[0-9]{2}-[0-9]{2})\s*(?:\([^)]*\)\s*)?\.?\s*$
	  /xsi) {
	$comment = " due " . ($1 // $2 // $3);
      }
      print "say Reopened -> action #$content->{number} $content->{html_url} ",
	  "$content->{title} (on ",
	  join(', ', map($_->{login}, @{$content->{assignees}})),
	  ")$comment\n";
    } else {
      print "say Reopened -> issue #$content->{number} $content->{html_url} ",
	  "$content->{title}\n";
    }
  }
}


# reopen_issue -- reopen an issue
sub reopen_issue($$$$)
{
  my ($self, $channel, $text, $who) = @_;
  my $repository;

  # Check that we have a GitHub accesskey for this nick.
  $self->accesskey($who) or
      return $self->ask_user_to_login($who);

  $repository = $self->find_repository_for_issue($channel, $text) or
      return "Sorry, I don't know what repository to use for $text";
  $repository =~ s/^https:\/\/github\.com\///i  or
      return "Cannot open issues on $repository as it is not on github.com.";

  $self->check_and_update_rate($repository) or
      return "Sorry, for security reasons, I won't touch a repository more " .
      "than ".MAXRATE." times in ".RATEPERIOD." minutes. " .
      "Please, try again later.";

  $self->forkit(
    run => \&reopen_issue_process, channel => $channel,
    handler => 'handle_process_output',
    arguments => [$self, $channel, $repository, $text, $who]);

  return undef;			# The forked process will print a result
}


# comment_on_issue_process -- process that adds a comment to an issue on GitHub
sub comment_on_issue_process($$$$$$$)
{
  my ($body, $self, $channel, $repository, $issue, $comment, $who) = @_;
  my ($issuenumber, $res, $content);

  # This is not a method, but a routine that is run as a background
  # process by create_issue(). Output to STDERR is meant for the log.
  # Output to STDOUT is handled by handle_process_output().

  ($issuenumber) = $issue =~ /#(.*)/; # Just the number

  $self->maybe_refresh_accesskey($who);
  $res = $self->{ua}->post(
    "https://api.github.com/repos/$repository/issues/$issuenumber/comments",
    'Authorization' => 'Bearer ' . $self->accesskey($who),
    'Content' => encode_json({body => $comment}));

  print STDERR "Channel $channel, add comment to $repository#$issuenumber -> ",
      $res->code, "\n";

  if ($res->code == 403) {
    print "say Cannot add a comment to issue $issue. Forbidden.\n";
  } elsif ($res->code == 401) {
    print "say Cannot add a comment. Insufficient or expired authorization.\n";
  } elsif ($res->code == 404) {
    print "say Cannot add a comment to issue $issue. Issue not found.\n";
  } elsif ($res->code == 410) {
    print "say Cannot add a comment to issue $issue. Issue is gone.\n";
  } elsif ($res->code == 422) {
    print "say Cannot add a comment to issue $issue. Validation failed.\n";
  } elsif ($res->code == 503) {
    print "say Cannot add a comment to issue $issue. Service unavailable.\n";
  } elsif ($res->code != 201) {
    print "say Cannot add a comment to issue $issue. Error ".$res->code."\n";
  } else {
    $content = decode_json($res->decoded_content);
    print "say Added -> comment $content->{html_url}\n"
  }
}


# comment_on_issue -- add a comment to an existing issue or action
sub comment_on_issue($$$$$)
{
  my ($self, $channel, $issue, $comment, $who) = @_;
  my $repository;

  # Check that we have a GitHub accesskey for this nick.
  $self->accesskey($who) or
      return $self->ask_user_to_login($who);

  $repository = $self->find_repository_for_issue($channel, $issue) or
      return "Sorry, I don't know what repository to use for $issue";
  $repository =~ s/^https:\/\/github\.com\///i  or
      return "Cannot add a comment to $repository as it is not on github.com.";

  $self->check_and_update_rate($repository) or
      return "Sorry, for security reasons, I won't touch a repository more " .
      "than ".MAXRATE." times in ".RATEPERIOD." minutes. " .
      "Please, try again later.";

  $self->forkit(
    run => \&comment_on_issue_process, channel => $channel,
    handler => 'handle_process_output',
    arguments => [$self, $channel, $repository, $issue, $comment, $who]);

  return undef;			# The forked process will print a result
}


# get_issue_summary_process -- try to retrieve info about an issue/pull request
sub get_issue_summary_process($$$$$)
{
  my ($body, $self, $channel, $repository, $issue, $who) = @_;
  my ($owner, $repo, $res, $ref, $comment);

  # This is not a method, but a function that is called by forkit() to
  # run as a background process. It prints text for the channel to
  # STDOUT (which is handled by handle_process_output()) and log
  # entries to STDERR.

  ($owner, $repo) =
      $repository =~ /^https:\/\/github\.com\/([^\/]+)\/([^\/]+)$/i or
<<<<<<< HEAD
      print "$repository/issues/$issue -> #$issue\n" and
      print STDERR "Channel $channel, info $repository/issues/$issue\n" and
=======
      print "say $repository/issues/$issue -> \#$issue\n" and
>>>>>>> 35ec57cb
      return;

  $self->maybe_refresh_accesskey($who);
  $res = $self->{ua}->get(
    "https://api.github.com/repos/$owner/$repo/issues/$issue",
    Authorization => 'Bearer ' . $self->accesskey($who));

  print STDERR "Channel $channel, info $repository#$issue -> ",$res->code,"\n";

  if ($res->code == 404) {
    print "say $repository/issues/$issue -> Issue $issue [not found]\n";
    return;
  } elsif ($res->code == 410) {
    print "say $repository/issues/$issue -> Issue $issue [gone]\n";
    return;
  } elsif ($res->code != 200) {	# 401 (wrong auth) or 403 (rate limit)
    print STDERR "  ", $res->decoded_content, "\n";
<<<<<<< HEAD
    print "$repository/issues/$issue -> #$issue\n";
=======
    print "say $repository/issues/$issue -> \#$issue\n";
>>>>>>> 35ec57cb
    return;
  }

  $ref = decode_json($res->decoded_content);
  if (grep($_->{name} eq 'action', @{$ref->{labels}})) {
    $comment = "";
    if ($ref->{body} && $ref->{body} =~
	/^due ([1-9 ]?[1-9] [a-z]{3} [0-9]{4})\b
	|^\s*Due:\s+([0-9]{4}-[0-9]{2}-[0-9]{2})\b
	|\bDue:\s+([0-9]{4}-[0-9]{2}-[0-9]{2})\s*(?:\([^)]*\)\s*)?\.?\s*$
	/xsi) {
      $comment = " due " . ($1 // $2 // $3);
    }
    print "say $repository/issues/$issue -> Action $issue ",
	($ref->{state} eq 'closed' ? '[closed] ' : ''),	"$ref->{title} (on ",
	join(', ', map($_->{login}, @{$ref->{assignees}})), ")$comment\n";
  } else {
    print "say $repository/issues/$issue -> ",
	($ref->{state} eq 'closed' ? 'CLOSED ' : ''),
	($ref->{pull_request} ? 'Pull Request' : 'Issue'), " $issue ",
	"$ref->{title} (by $ref->{user}->{login})",
	map(" [$_->{name}]", @{$ref->{labels}}), "\n";
  }
}


# maybe_expand_references -- return URLs for the issues and names in $text
sub maybe_expand_references($$$$$)
{
  my ($self, $text, $channel, $addressed, $who) = @_;
  my ($linenr, $delay, $do_issues, $do_names, $response, $repository, $nrefs);
  my ($do_lookups);

  $linenr = $self->{linenumber}->{$channel};		    # Current line#
  $delay = $self->{delays}->{$channel} // DEFAULT_DELAY;
  $do_issues = !$self->{suspend_issues}->{$channel};
  $do_names = !$self->{suspend_names}->{$channel};
  $do_lookups = $self->accesskey($who) ne '';
  $response = '';

  # Look for #number, prefix#number and @name.
  $nrefs = 0;
  while ($text =~ /(?:^|[^\w@#])\K(([a-zA-Z0-9\/._-]*)#([0-9]+)|@([\w-]+))(?=\W|$)/g) {
    my ($ref, $prefix, $issue, $name) = ($1, $2, $3, $4);
    my $previous = $self->{history}->{$channel}->{$ref} // -$delay;

    if ($ref !~ /^@/		# It's a reference to an issue.
      && ($addressed || ($do_issues && $linenr > $previous + $delay))) {
      $repository = $self->find_repository_for_issue($channel, $ref) or do {
	$self->log("Channel $channel, cannot infer a repository for $ref");
	$response .= "I don't know which repository to use for $ref\n"
	    if $addressed;
	next;
      };
      # $self->log("Channel $channel $repository/issues/$issue");
      if ($do_lookups) {
	$self->forkit(
	  run => \&get_issue_summary_process, channel => $channel,
	  handler => 'handle_process_output',
	  arguments => [$self,$channel,$repository,$issue,$who]);
      } else {
	$response .= "$repository/issues/$issue -> #$issue\n";
      }
      $self->{history}->{$channel}->{$ref} = $linenr;

    } elsif ($ref =~ /^@/		# It's a reference to a GitHub user name
      && ($addressed || ($do_names && $linenr > $previous + $delay))) {
      $self->log("Channel $channel, name https://github.com/$name");
      $response .= "https://github.com/$name -> \@$name\n";
      $self->{history}->{$channel}->{$ref} = $linenr;

    } else {
      $self->log("Channel $channel, skipping $ref");
    }
    $nrefs++;
  }

  # If we were explicitly addressed, but there were no references,
  # that's probaby a mistake. Maybe a misspelled command. So issue a
  # warning. Otherwise, return the results or errors from expanding
  # the references.
  return $addressed && $nrefs == 0
      ? "sorry, I don't understand what you want me to do. Maybe try \"help\"?"
      : $response;
}


# set_delay -- set minimum number of lines between expansions of the same ref
sub set_delay($$$)
{
  my ($self, $channel, $n) = @_;

  if (($self->{delays}->{$channel} // -1) != $n) {
    $self->{delays}->{$channel} = $n;
    $self->write_mapfile();
  }
  return 'OK.';
}


# status -- return settings for this channel
sub status($$)
{
  my ($self, $channel) = @_;
  my $repositories = $self->{repos}->{$channel};
  my $s = '';

  $s .= 'the delay is ' . ($self->{delays}->{$channel} // DEFAULT_DELAY);
  $s .= ', issues are ' . ($self->{suspend_issues}->{$channel} ? 'off' : 'on');
  $s .= ', names are ' . ($self->{suspend_names}->{$channel} ? 'off' : 'on');

  my $t = join ', ', values %{$self->{ignored_nicks}->{$channel}};
  $t =~ s/(.*),/$1 and/;	# Replace the last ",", if any, by "and"
  $s .= ", commands are ignored from $t" if $t ne '';

  if (!defined $repositories || scalar @$repositories == 0) {
    $s .= '; and no repositories are specified.';
  } elsif (scalar @$repositories == 1) {
    $s .= '; and the repository is ' . $repositories->[0];
  } else {
    $s .= '; and the repositories are ' . join(' ', @$repositories);
  }
  return $s;
}


# set_suspend_issues -- set expansion of issues on a channel to on or off
sub set_suspend_issues($$$)
{
  my ($self, $channel, $on) = @_;

  # Do nothing if already set the right way.
  return 'issues were already off.'
      if defined $self->{suspend_issues}->{$channel} && $on;
  return 'issues were already on.'
      if !defined $self->{suspend_issues}->{$channel} && !$on;

  # Add the channel to the set or delete it from the set, and update mapfile.
  if ($on) {$self->{suspend_issues}->{$channel} = 1}
  else {delete $self->{suspend_issues}->{$channel}}
  $self->write_mapfile();
  return 'OK.';
}


# set_suspend_names -- set expansion of names on a channel to on or off
sub set_suspend_names($$$)
{
  my ($self, $channel, $on) = @_;

  # Do nothing if already set the right way.
  return 'names were already off.'
      if $on && $self->{suspend_names}->{$channel};
  return 'names were already on.'
      if !$on && !$self->{suspend_names}->{$channel};

  # Add the channel to the set or delete it from the set, and update mapfile.
  if ($on) {$self->{suspend_names}->{$channel} = 1}
  else {delete $self->{suspend_names}->{$channel}}
  $self->write_mapfile();
  return 'OK.';
}


# set_suspend_all -- set both suspend_issues and suspend_names
sub set_suspend_all($$$)
{
  my ($self, $channel, $on) = @_;
  my ($msg1, $msg2);

  $msg1 = $self->set_suspend_issues($channel, $on);
  $msg2 = $self->set_suspend_names($channel, $on);
  return 'OK.' if $msg1 eq 'OK.' || $msg2 eq 'OK.';
  return 'issues and names were already off.';
}


# is_ignored_nick - check if commands from $who should be ignored on $channel
sub is_ignored_nick($$$)
{
  my ($self, $channel, $who) = @_;

  return defined $self->{ignored_nicks}->{$channel}->{fc $who};
}


# add_ignored_nicks -- add one or more nicks to the ignore list on $channel
sub add_ignored_nicks($$$)
{
  my ($self, $channel, $nicks) = @_;
  my $reply = '';

  return 'you need to give one or more IRC nicks after "ignore".'
      if $nicks eq '';

  for my $who (split /[ ,]+/, $nicks) {
    if (defined $self->{ignored_nicks}->{$channel}->{fc $who}) {
      $reply .= "$who was already ignored on this channel.\n"
    } else {
      $self->{ignored_nicks}->{$channel}->{fc $who} = $who;
    }
  }
  $self->write_mapfile();
  return $reply || 'OK';
}


# remove_ignored_nicks -- remove nicks from the ignore list on $channel
sub remove_ignored_nicks($$$)
{
  my ($self, $channel, $nicks) = @_;
  my $reply = "You need to give one or more IRC nicks after \"ignore\".";

  for my $who (split /[ ,]+/, $nicks) {
    if (!defined $self->{ignored_nicks}->{$channel}->{fc $who}) {
      $self->say({channel => $channel,
		  body => "$who was not ignored on this channel."});
    } else {
      delete $self->{ignored_nicks}->{$channel}->{fc $who};
    }
    $reply = "OK."
  }
  $self->write_mapfile();
  return $reply;
}


# set_github_alias -- remember or forget the github login for a given nick
sub set_github_alias($$$)
{
  my ($self, $who, $github_login) = @_;

  if (fc $who eq fc $github_login) {
    return "I already had that GitHub account for $who"
	if !defined $self->{github_names}->{fc $who};
    delete $self->{github_names}->{fc $who};
  } else {
    return "I already had that GitHub account for $who"
	if fc($self->{github_names}->{fc $who} // '') eq fc $github_login;
    $self->{github_names}->{fc $who} = $github_login;
  }
  $self->write_mapfile();
  return "OK.";
}


# find_issues_process -- process to get a list of issues/actions with criteria
sub find_issues_process($$$$$$$$$$)
{
  my ($body, $self, $channel, $who, $state, $type, $labels, $creator,
    $assignee, $repo) = @_;
  use constant MAX => 99;	# Max # of issues to list. Must be < 100
  my ($owner, $res, $ref, $q, $s, $n);

  # This is not a method, but a function that is called by forkit() to
  # run as a background process. It prints text for the channel to
  # STDOUT handled by handle_process_output()) and log entries to
  # STDERR.

  ($owner, $repo) =
      $repo =~ /^https:\/\/github\.com\/([^\/]+)\/([^\/]+)$/i or
      print "say The repository must be on GitHub for searching to work.\n" and
      return;

  $type = lc $type;

  $labels =~ s/ //g if $labels;
  $labels = $labels ? "$labels,action" : "action" if lc $type eq 'actions';
  $q = "per_page=".(MAX + 1)."&state=$state";
  $creator = $who if $creator && $creator =~ /^m[ey]$/i;
  $assignee = $who if $assignee && $assignee =~ /^m[ey]$/i;
  $q .= "&assignee=" . esc($self->name_to_login($assignee)) if $assignee;
  $q .= "&creator=" . esc($self->name_to_login($creator)) if $creator;
  $q .= "&labels=" . esc($labels) if $labels;

  $self->maybe_refresh_accesskey($who);
  $res = $self->{ua}->get(
    "https://api.github.com/repos/$owner/$repo/issues?$q",
    Authorization => 'Bearer ' . $self->accesskey($who));

  print STDERR "Channel $channel, list $q in $owner/$repo -> ",$res->code,"\n";

  if ($res->code == 404) {
    print "say Repository \"$owner/$repo\" not found\n";
    return;
  } elsif ($res->code == 422) {
    print "say Validation failed\n";
    return;
  } elsif ($res->code != 200) {
    print STDERR "  ", $res->decoded_content, "\n";
    print "say Error ", $res->code, "\n";
    return;
  }

  $ref = decode_json($res->decoded_content);
  $n = @$ref;
  $n = MAX if $n > MAX;
  $s = join(", ", map("#".$_->{number}, @$ref[0..$n-1]));
  $s .= " and more" if MAX < @$ref;
  print "say Found $type in $owner/$repo: ", ($s eq '' ? "none" : $s), "\n";
}


# find_issues -- get a list of issues or actions with criteria
sub find_issues($$$$$$$$)
{
  my ($self,$channel,$who,$state,$type,$labels,$creator,$assignee,$repo) = @_;

  # Check that we have a GitHub accesskey for this nick.
  $self->accesskey($who) or
      return $self->ask_user_to_login($who);

  $repo = $self->find_matching_repository($channel, $repo // '') or
      return "Sorry, I don't know what repository to use.";

  $self->forkit(
    run => \&find_issues_process, channel => $channel,
    handler => 'handle_process_output',
    arguments => [$self, $channel, $who, $state, $type, $labels, $creator,
      $assignee, $repo]);
}


# invited -- do something when we are invited
sub invited($$)
{
  my ($self, $info) = @_;
  my $who = $info->{who};
  my $raw_nick = $info->{raw_nick};
  my $channel = $info->{channel};

  $self->log("Invited by $who ($raw_nick) to $channel");
  $self->join_channel($channel);
}


# said -- handle a message
sub said($$)
{
  my ($self, $info) = @_;
  my $who = $info->{who};		# Nick (without the "!domain" part)
  my $text = $info->{body};		# What Nick said
  my $channel = $info->{channel};	# "#channel" or "msg"
  my $me = $self->nick();		# Our own name
  my $addressed = $info->{address};	# Defined if we're personally addressed
  my $do_issues = !defined $self->{suspend_issues}->{$channel};

  return $self->authenticate_nick($channel, $who)
      if $addressed && $text =~ /^auth(?:enticate)? +me *\.? *$/i;

  return $self->deauthenticate_nick($who)
      if $addressed && $text =~ /^forget +me *\.? *$/i;

  return if $channel eq 'msg';		# Do not react to other private messages

  $self->{linenumber}->{$channel}++;

  return $self->part_channel($channel), undef
      if $addressed && $text =~ /^bye *\.? *$/i;

  return $self->add_repositories($channel, $1)
      if ($addressed &&
	$text =~ /^(?:discussing|discuss|use|using|take +up|taking +up|this +will +be|this +is) +([^ ].*?)$/i) ||
      $text =~ /^repo(?:s|sitory|sitories)? *(?:[:：]|\+[:：]?) *([^ ].*?)$/i;

  return $self->remove_repositories($channel, $1)
      if ($addressed &&
	$text =~ /^(?:forget|drop|remove|don't +use|do +not +use) +([^ ].*?)$/) ||
      $text =~ /^repo(?:s|sitory|sitories)? *(?:-|-[:：]?) *([^ ].*?)$/i;

  return $self->clear_repositories($channel)
      if $text =~ /^repo(?:s|sitory|sitories)? *(?:[:：]|\+[:：]?)$/i;

  return $self->set_delay($channel, 0 + $1)
      if $addressed &&
      $text =~ /^(?:set +)?delay *(?: to |=| ) *?([0-9]+) *\.? *$/i;

  return $self->status($channel)
      if $addressed && $text =~ /^status *[?.]? *$/i;

  return $self->set_suspend_all($channel, 0)
      if $addressed && $text =~ /^on *\.? *$/i;

  return $self->set_suspend_all($channel, 1)
      if $addressed && $text =~ /^off *\.? *$/i;

  return $self->set_suspend_issues($channel, 0)
      if $addressed &&
      $text =~ /^(?:set +)?issues *(?: to |=| ) *(on|yes|true) *\.? *$/i;

  return $self->set_suspend_issues($channel, 1)
      if $addressed &&
      $text =~ /^(?:set +)?issues *(?: to |=| ) *(off|no|false) *\.? *$/i;

  return $self->set_suspend_names($channel, 0)
      if $addressed &&
      $text =~ /^(?:set +)?(?:names|persons|teams)(?: +to +| *= *| +)(on|yes|true) *\.? *$/i;

  return $self->set_suspend_names($channel, 1)
      if $addressed &&
      $text =~ /^(?:set +)?(?:names|persons|teams)(?: +to +| *= *| +)(off|no|false) *\.? *$/i;

  return $self->create_issue($channel, $1, $who)
      if ($addressed || $do_issues) && $text =~ /^issue *[:：] *(.*)$/i &&
      !$self->is_ignored_nick($channel, $who);

  return $self->close_issue($channel, $1, $who)
      if ($addressed || $do_issues) &&
      ($text =~ /^close +([a-zA-Z0-9\/._-]*#[0-9]+)(?=\W|$)/i ||
	$text =~ /^([a-zA-Z0-9\/._-]*#[0-9]+) +closed(?: *\.)?$/i) &&
      !$self->is_ignored_nick($channel, $who);

  return $self->reopen_issue($channel, $1, $who)
      if ($addressed || $do_issues) &&
      ($text =~ /^reopen +([a-zA-Z0-9\/._-]*#[0-9]+)(?=\W|$)/i ||
         $text =~ /^([a-zA-Z0-9\/._-]*#[0-9]+) +reopened(?: *\.)?$/i) &&
      !$self->is_ignored_nick($channel, $who);

  return $self->comment_on_issue($channel, $1, $2, $who)
      if ($addressed || $do_issues) &&
      $text =~ /^(?:note|comment) +([a-zA-Z0-9\/._-]*#[0-9]+) *:? *(.*)/i &&
      !$self->is_ignored_nick($channel, $who);

  return $self->create_action($channel, $1, $2, $who)
      if ($addressed || $do_issues) &&
      ($text =~ /^action +([^:：]+?) *[:：] *(.*)$/i ||
	$text =~ /^action *[:：] *(.*?)(?: +to | *[:：])(.*)$/i) &&
      !$self->is_ignored_nick($channel, $who);

  return $self->add_ignored_nicks($channel, $1)
      if $addressed && $text =~ /^ignore *(.*?)$/i;

  return $self->remove_ignored_nicks($channel, $1)
      if $addressed && $text =~ /^(?:do +not|don't) +ignore *(.*?) *$/i;

  return $self->set_github_alias($1, $2)
      if $addressed &&
      $text =~ /^([^ ]+)(?:\s*=\s*|\s+is\s+)@?([^ ]+)$/i;

  return $self->find_issues($channel, $who, $2 // "open", $3 // "issues",
    $4, $5, $6 // $1, $7)
      if $addressed &&
      $text =~ /^(?:find|look +up|get|search|search +for|list)(?: +(my))?(?: +(open|closed|all))?(?: +(issues|actions))?(?:(?: +with)? +labels? +([^ ]+(?: *, *[^ ]+)*)| +by +([^ ]+)| +for +([^ ]+)| +from +(?:repo(?:sitory)? +)([^ ].*?))* *\.? *$/i;

  return $self->maybe_expand_references($text, $channel, $addressed, $who);
}


# emoted -- handle a /me message
sub emoted($$)
{
  my ($self, $info) = @_;
  return $self->said($info);
}


# help -- return the text to respond to an "agendabot, help" message
sub help($$)
{
  my ($self, $info) = @_;
  my $me = $self->nick();		# Our own name
  my $text = $info->{body};		# What Nick said

  return
      "for help on commands, try \"$me, help x\",\n" .
      "where x is one of:\n" .
      "#, @, use, discussing, discuss, using, take up, taking up,\n" .
      "this will be, this is, repo, repos, repository, repositories,\n" .
      "forget, drop, remove, don't use, do not use, issue, action, set,\n" .
      "delay, status, on, off, issues, names, persons, teams, invite,\n" .
      "list, search, find, get, look up, is, =, ignore, don't ignore,\n" .
      "do not ignore, close, reopen, comment, note, auth me,\n" .
      "authenticate me, bye.  Example: $me, help #"
      if $text =~ /\bcommands\b/i;

  return
      "when I see \"xxx/yyy#nn\" or \"yyy#nn\" or \"#nn\" (where nn is\n" .
      "an issue number, yyy the name of a GitHub repository and xxx\n" .
      "the name of a repository owner), I will print the URL to that\n" .
      "issue and try to retrieve a summary.\n" .
      "See also \"$me, help use\" for setting the default repositories.\n" .
      "Example: #1"
      if $text =~ /#/;

  return
      "when I see \"\@abc\" (where abc is any name), I will print\n" .
      "the URL of the user or team of that name on GitHub.\n" .
      "Example: \@w3c"
      if $text =~ /@/;

  return
      "the command \"$me, $1 xxx/yyy\" or \"$me, $1 yyy\" adds\n" .
      "repository xxx/yyy to my list of known repositories and makes it\n" .
      "the default. If you create issues and action items, they will be\n" .
      "created in this repository. If you omit xxx, it will be copied\n" .
      "from the next repository in my list, or \"w3c\" if there is\n" .
      "none. You can give more than one repository, separated by commas\n" .
      "or spaces. Aliases: use, discussing, discuss, using, take up\n" .
      "taking up, this will be, this is.\n" .
      "See also \"$me, help repo\". Example: $me, $1 w3c/rdf-star"
      if $text =~ /\b(use|discussing|discuss|using|take +up|taking +up|this +will +be|this +is)\b/i;

  return
      "the command \"$1: xxx/yyy\" or \"$1: yyy\" adds repository\n" .
      "xxx/yyy to my list of known repositories and makes it the\n" .
      "default. If you create issues and action items, they will be\n" .
      "created in this repository. If you omit xxx, it will be the copied\n" .
      "from the next repository in my list, or \"w3c\" if there is none.\n" .
      "You can give more than one repository. Use commas or\n" .
      "spaces to separate them. Aliases: repo, repos, repository,\n" .
      "repositories. See also \"$me, help use\".\n" .
      "Example: $1: w3c/rdf-star"
      if $text =~ /\b(repo|repos|repository|repositories)\b/i;

  return
      "the command \"$me, $1 xxx/yyy\" or \"$me, $1 yyy\"\n" .
      "removes repository xxx/yyy from my list of known\n" .
      "repositories. If you omit xxx, I remove the first in the list\n" .
      "whose name is xxx. If the removed repository was the default,\n" .
      "the second in the list will now be the default.\n" .
      "Aliases: forget, drop, remove, don't use, do not use."
      if $text =~ /\b(forget|drop|remove|don't +use|do +not +use)\b/i;

  return
      "the command \"issue: ...\" creates a new issue in the default\n" .
      "repository on GitHub. See \"$me, help use\" for how to set\n" .
      "the default repository. Example: issue: Section 1.1 is wrong"
      if $text =~ /\bissue\b/i;

  return
      "the command \"action: john to ...\" or \"action john: ...\"\n" .
      "creates an action item (in fact, an issue with an assignee and\n" .
      "a due date) in the default repository on GitHub. You can\n" .
      "Separate multiple assignees with commas. If you end the\n" .
      "text with \"due\" and a date, the due date will be that date.\n" .
      "Otherwise the due date will be one week after today.\n" .
      "The date can be specified in many ways, such as \"Apr 2\" and\n" .
      "\"next Thursday\". See \"$me, help use\" for how to set the\n" .
      "default repository. See \"$me, help is\" for defining aliases\n" .
      "for usernames.\n" .
      "Example: action john, kylie: solve #1 due in 2 weeks"
      if $text =~ /\baction\b/i;

  return
      "\"set\" is used to set certain parameters, see\n" .
      "\"$me, help delay\", \"$me, help issues\" and\n" .
      "\"$me, help names\"."
      if $text =~ /\bset\b/i;

  return
      "normally, I will not look up an issue on GitHub if I\n" .
      "already did it less than 15 lines ago. The command\n" .
      "\"$me, delay nn\", or \"$me, delay = nn\", or\n" .
      "\"$me, set delay nn\" or \"$me, set delay to nn\"\n" .
      "changes the number of lines from 15 to nn.\n" .
      "Example: $me, delay 0"
      if $text =~ /\bdelay\b/i;

  return
      "if you say \"$me, status\" or \"$me, status?\" I will print\n" .
      "my current list of repositories, the current delay, whether I'm\n" .
      "looking up issues, and which IRC users I'm ignoring.\n" .
      "Example: $me, status?"
      if $text =~ /\bstatus\b/i;

  return
      "the command \"$me, on\" tells me to start creating and\n" .
      "looking up issues on GitHub again and to show URLs for\n" .
      "GitHub user names, if I was previously told to stop doing so\n" .
      "with \"$me, off\". See also \"$me, help issues\" and\n" .
      "\"$me, help names\"."
      if $text =~ /\bon\b/i;

  return
      "the command \"$me, off\" tells me to stop creating and\n" .
      "looking up issues on GitHub and to stop showing URLs for\n" .
      "GitHub user names. Use \"$me, on\" to tell me to start again.\n" .
      "See also \"$me, help issues\" and \"$me, help names\"."
      if $text =~ /\boff\b/i;

  return
      "the command \"$me, issues off\" or \"$me, issues = off\"\n" .
      "or \"$me, set issues off\" or \"$me, set issues to off\"\n" .
      "tells me to stop creating and looking up issues on GitHub.\n" .
      "The same with \"on\" instead of \"off\" tells me to start again.\n" .
      "See also \"$me, help on\", \"$me, help off\" and\n" .
      "\"$me, help names\"."
      if $text =~ /\bissues\b/i;

  return
      "the command \"$me, $1 off\" or\n" .
      "\"$me, $1 = off\" or \"$me, set $1 off\" or\n" .
      "\"$me, set $1 to off\" tells me to stop showing URLs for\n" .
      "GitHub user names (such as \"\@w3c\"). Replace \"off\"\n" .
      "by \"on\" to tell me to start again. See also\n" .
      "\"$me, help on\", \"$me, help off\" and \"$me, help issues\"."
      if $text =~ /\b(names|persons|teams)\b/i;

  return
      "the command \"/invite $me\" (note the \"/\") invites me\n" .
      "to join this channel. See also \"$me, bye\" for how to\n" .
      "dismiss me from the channel."
      if $text =~ /\binvite\b/i;

  return
      "the command \"$me, aaa $1 bbb\" defines that aaa is\n" .
      "an alias for the person with the username bbb on GitHub.\n" .
      "You can add \"@\" in front of the GitHub username, if you wish.\n" .
      "Typically this command serves to define an equivalence\n" .
      "between an IRC nickname and a GitHub username, so that\n" .
      "you can say \"action aaa:...\", where aaa is an IRC nick.\n" .
      "Aliases: is, =. Example: $me, denis $1 \@deniak"
      if $text =~ /(\bis\b|=)/i;

  return
      "the command \"$me, $1 aaa\" tells me to stop\n" .
      "ignoring messages on IRC from user aaa.\n" .
      "See also \"$me, help ignore\".\n" .
      "Example: $me, $1 agendabot"
      if $text =~ /\b(don't +ignore|do +not +ignore)\b/i;

  return
      "the command \"$me, ignore aaa\" tells me to ignore\n" .
      "messages on IRC from user aaa.\n" .
      "See also \"$me, help don't ignore\".\n" .
      "Example: $me, ignore rrsagent"
      if $text =~ /\bignore\b/i;

  return
      "the command \"close #nn\" or \"close yyy#nn\" or\n" .
      "\"close xxx/yyy#nn\" tells me to close GitHub issue number nn\n" .
      "in repository xxx/yyy. If you omit xxx or xxx/yyy, I will find\n" .
      "the repository in my list of repositories.\n" .
      "See also \"$me, help use\" for creating a list of repositories.\n" .
      "Example: close #1"
      if $text =~ /\bclose\b/i;

  return
      "the command \"reopen #nn\" or \"reopen yyy#nn\" or\n" .
      "\"reopen xxx/yyy#nn\" tells me to reopen GitHub issue\n" .
      "number nn in repository xxx/yyy. If you omit xxx or xxx/yyy,\n" .
      "I will find the repository in my list of repositories.\n" .
      "See also \"$me, help use\" for creating a list of repositories.\n" .
      "Example: reopen #1"
      if $text =~ /\breopen\b/i;

  return
      "the command \"$me, $1\" associates you with\n" .
      "a GitHub account and allows me to access GitHub for you.\n" .
      "I'll give you a one-time code (in a private message) to enter\n" .
      "on https://github.com/login/device\n" .
      "Aliases: auth me, authenticate me. Example: $me, auth me"
      if $text =~ /\b(auth +me|authenticate +me)\b/i;

  return
      "the command \"$me, bye\" tells me to leave this channel.\n" .
      "See also \"$me help invite\"."
      if $text =~ /\bbye\b/i;

  return
      "the command \"$me, $1\" lists at most 99 most recent open issues.\n" .
      "It can optionally be followed by \"open\", \"closed\" or \"all\",\n" .
      "optionally followed by \"issues\" or \"actions\, followed by zero\n" .
      "or more conditions: \"with labels label1, label2...\" or\n" .
      "\"for name\" or \"by name\" or \"from repo\". I will list the\n" .
      "issues or actions that match those conditions.\n" .
      "Aliases: find, look up, get, search, search for, list.\n" .
      "Example: $me, list closed actions for pchampin from w3c/rdf-star"
      if $text =~ /\b(find|look +up|get|search|search +for|list)\b/i;

  return
      "the command \"comment #nn: text\" or\n" .
      "\"comment yyy#nn: text\" or \"comment xxx/yyy#nn: text\" tells\n" .
      "me to add some text to GitHub issue nn in repository xxx/yyy.\n" .
      "The colon(:) is optional. If you omit xxx or xxx/yyy, I will\n" .
      "find the repository in my list of repositories.\n" .
      "See also \"$me, help use\" for creating a list of repositories.\n" .
      "Aliases: comment, note.\n" .
      "Example: note #71: This is related to #70."
      if $text =~ /\b(comment|note)\b/i;

  return
      "I am a bot to look up and create GitHub issues and\n" .
      "action items. I am an instance of " .
      blessed($self) . " " . VERSION . ".\n" .
      "Try \"$me, help commands\" or\n" .
      "see " . MANUAL;
}


# connected -- handle a successful connection to a server
sub connected($)
{
  my ($self) = @_;

  $self->join_channel($_) foreach keys %{$self->{joined_channels}};
}


# chanpart -- called when somebody leaves a channel
sub chanpart($)
{
  my ($self, $info) = @_;
  my $who = $info->{who};
  my $channel = $info->{channel};

  # TODO: Also remove deleted keys on GitHub (via "DELETE
  # /applications/CLIENT_ID/token"), rather than rely on them expiring
  # in 8 hours.

  # If we have a GitHub accesskey for this nick, but the nick is now
  # on no channel that we are on, we have to delete the key, because
  # we cannot follow nick changes. (We use the fact that
  # POE::Component::IRC::State keeps track of nicks and channels and
  # that nick_info() returns false for a nick that is not on any
  # channel that we are on.)
  #
  if ($self->accesskey($who) && !$self->pocoirc->nick_info($who)) {
    $self->accesskeys($who, '');
    $self->log("$who left all our channels; removed accesskey");
  }

  # If it is us who leaves a channel, we remove all accesskeys of
  # nicks we can no longer follow.
  #
  if ($who eq $self->nick) {
    $self->log("Left $channel");
    foreach my $n (keys %{$self->{accesskeys}}) {
      $self->accesskey($n, '') if !$self->pocoirc->nick_info($n);
    }
  }

  return;			# Return undef, so we don't say() anything
}


# nick_change -- called when somebody changes his nick
sub nick_change($$)
{
  my ($self, $oldnick, $newnick) = @_;

  # If we have information about the old nick, copy it to the new nick
  # and remove the old nick.
  #
  if ($self->accesskey($oldnick)) {
    $self->accesskey($newnick, $self->accesskey($oldnick));
    $self->accesskey($oldnick, '');
    $self->log("Accesskey moved from \"$oldnick\" to \"$newnick\"");
  }
}


# handle_process_output -- handle output background processes
sub handle_process_output
{
  my ($self, $body, $wheel_id) = @_[OBJECT, ARG0, ARG1];

  # This is not a method, but a POE event handler. It is called when a
  # background process prints a line to STDOUT. $body has the contents
  # of that line.

  # If the text starts with "say", just write it to IRC (minus the
  # "say"). If it starts with "code", it contains a nick and an access
  # token that we should store.
  chomp $body;
  if (($body =~ s/^say //)) {
    # Pick up the default arguments we squirreled away earlier.
    my $args = $self->{forks}{$wheel_id}{args};
    $args->{body} = $body;
    $self->say($args);
  } elsif ($body =~ /^code ([^\t]*)\t([^\t]*)\t([^\t]*)\t([^\t]*)\t([^\t]*)\t([^\t]*)/) {
    $self->accesskey($1, $2, $3, $4, $5, $6); # Store info for nick $1
    $self->log("Got an access token for $1 (= \@$3)");
  } else {
    die "Bug: unrecognized output from a background process(): $body\n";
  }
  return;
}


# ask_user_to_login_process -- ask user to authenticate
sub ask_user_to_login_process($$$)
{
  my ($body, $self, $who) = @_;
  my ($res, $content, $device_code, $user_code, $verification_uri,
      $interval, $access_token, $expires_in, $refresh_token,
      $refresh_token_expires_in);

  # This is not a method, but a routine that is run as a background
  # process by either ask_user_to_login() or authenticate_nick().
  #
  # It communicates with GitHub and produces three kinds of output:
  # text to send to a user on IRC (printed on STDOUT as a line that
  # starts with "say"), the result of the interaction with GitHub
  # (printed as a line on STDOUT that starts with "code"), and text
  # for the log (printed as a line of text on STDERR).

  # This follows GitHub's "device flow" method of authentication. See
  # https://docs.github.com/en/apps/creating-github-apps/authenticating-with-a-github-app/generating-a-user-access-token-for-a-github-app#using-the-device-flow-to-generate-a-user-access-token

  # First get a device code and user code from GitHub.
  print STDERR "Getting a device code from GitHub for $who\n";
  $res = $self->{ua}->post("https://github.com/login/device/code",
    { client_id => GITHUB_CLIENT_ID });

  if ($res->code != 200) {
    print STDERR "Failed to get a device code code for $who: $res->code\n";
    return;
  }

  $content = decode_json($res->decoded_content);
  $device_code = $content->{device_code};
  $user_code = $content->{user_code};
  $verification_uri = $content->{verification_uri};
  # $expires_in = $content->{expires_in}; # Expiry of user code not used
  $interval = $content->{interval};

  # Prompt the user to log in to GitHub and enter the user code.
  print "say You need to authorize me to act as your agent on GitHub.\n";
  print "say To do so, open $verification_uri in a browser. ",
      "(GitHub may ask you to sign in.)\n";
  print "say Then enter this code: $user_code\n";

  # Poll GitHub every $interval seconds until GitHub gives us the
  # user's access token, or we get an error.
  while (1) {
    sleep($interval);

    $res = $self->{ua}->post("https://github.com/login/oauth/access_token",
      { client_id => GITHUB_CLIENT_ID, device_code => $device_code,
	grant_type => "urn:ietf:params:oauth:grant-type:device_code" });

    if ($res->code != 200) {
      print STDERR "Error polling for an access token for $who: $res->code\n";
      print "say Error while connecting to GitHub. Authentication failed.\n";
      return;
    }

    $content = decode_json($res->decoded_content);
    if (exists $content->{error}) {
      if ($content->{error} eq 'authorization_pending') {
	# Still waiting for the user to enter the code on GitHub.
      } elsif ($content->{error} eq "slow_down") {
	$interval = $content->{interval};
      } elsif ($content->{error} eq "expired_token") {
	print STDERR "$who did not enter the code\n";
	last;
      } elsif ($content->{error} eq "access_denied") {
	print STDERR "$who canceled the authorization\n";
	last;
      } else {
	print "say A bug occured. Please, inform a systems manager.\n";
	print STDERR "Bug: $content->{error}\n";
	last;
      }
    } else {			# No error, i.e., we got an access token.
      $access_token = $content->{access_token};
      $expires_in = $content->{expires_in};
      $refresh_token = $content->{refresh_token};
      $refresh_token_expires_in = $content->{refresh_token_expires_in};
      last;
    }
  }

  # Now get the login of the user through another API.
  $res = $self->{ua}->get("https://api.github.com/user",
			  Authorization => 'Bearer ' . $access_token);
  if ($res->code != 200) {
    print STDERR "Error getting GitHub user info for $who: $res->code\n";
    print "say Error while getting info from GitHub. Authentication failed.\n";
    return;
  }
  $content = decode_json($res->decoded_content);

  # Return all info through the output handler.
  printf "code %s\t%s\t%s\t%d\t%s\t%d\n", $who, $access_token,
      $content->{login}, $expires_in, $refresh_token, $refresh_token_expires_in;

  # Tell the user how to revoke authorization, in case they want to.
  print "say You can see or revoke the authorization here: ",
      "https://github.com/settings/connections/applications/",
      GITHUB_CLIENT_ID, "\n";
}


# ask_user_to_login -- ask user to authenticate
sub ask_user_to_login($$)
{
  my ($self, $who) = @_;

  $self->forkit(
    run => \&ask_user_to_login_process, who => $who, channel => 'msg',
    handler => 'handle_process_output', arguments => [$self, $who]);

  return "Sorry, I don't have GitHub access codes for you (anymore?).\n" .
      "I'll send you instructions in a private message.";
}


# authenticate_nick -- get a GitHub accesskey for a nick
sub authenticate_nick($$$)
{
  my ($self, $channel, $who) = @_;

  return "I already have GitHub access codes for you."
      if $self->accesskey($who);

  $self->forkit(
    run => \&ask_user_to_login_process, who => $who, channel => 'msg',
    handler => 'handle_process_output', arguments => [$self, $who]);

  return if $channel eq "msg";
  return "I'll send you instructions in a private message.";
}


# deauthenticate_nick -- forget the GitHub accesskey for a nick
sub deauthenticate_nick($$)
{
  my ($self, $who) = @_;

  $self->accesskey($who, '');
  return "OK.";
}


# maybe_refresh_accesskey -- refresh an access token if it is close to expiry
sub maybe_refresh_accesskey($$)
{
  my ($self, $who) = @_;
  my ($res, $access_token, $login, $expires, $refresh_token,
    $refresh_token_expires, $content);

  # This routine is always called from a background process. It cannot
  # change values in $self, but must print to STDOUT, so that
  # handle_process_output() can put them in $self.

  # If the access_token for $who is close to expiry, use the client
  # secret to get a new one. See
  # https://docs.github.com/en/apps/creating-github-apps/authenticating-with-a-github-app/refreshing-user-access-tokens

  # If we were started without a client_secret, there is nothing we can do.
  return if !$self->{client_secret};

  # Retrieve the refresh token for $who.
  ($access_token, $login, $expires, $refresh_token, $refresh_token_expires) =
      $self->accesskey($who);

  # If there is no token for $who, something strange is going on.
  $access_token ne '' or
      print STDERR "Access token for $who disappeared??\n" and
      return;

  # If the current token still has more than a minute, do nothing.
  return if $expires > time + 60;

  # If the refresh token has (nearly) expired, it's too late to try a refresh.
  # return if $refresh_token_expires < time + 30;

  # Ask for a new token.
  $res = $self->{ua}->post(
    "https://github.com/login/oauth/access_token",
    { client_id	=> GITHUB_CLIENT_ID, client_secret => $self->{client_secret},
      grant_type => 'refresh_token', refresh_token => $refresh_token });

  if ($res->code >= 500) {
    # Service unavailable? Log it, but do not delete the token yet.
    print STDERR "Error refreshing access token for $who -> $res->code\n";
  } elsif ($res->code != 200) {
    # Refresh token has expired or something else is not valid. Delete
    # the token, both in the parent process and in this
    # process.
    print STDERR "Error refreshing access token for $who -> $res->code\n";
    printf "code %s\t%s\t%s\t%s\t%s\t%s\n", $who, '', '', '', '', '';
    $self->accesskey($who, '');
  } else {
    # Set the access token both in the parent process and in this process.
    $content = decode_json($res->decoded_content);
    print STDERR "Refreshed access token for $who\n";
    printf "code %s\t%s\t%s\t%d\t%s\t%d\n", $who, $content->{access_token},
	$login, $content->{expires_in}, $content->{refresh_token},
	$content->{refresh_token_expires_in};
    $self->accesskey($who,$content->{access_token},
	$login, $content->{expires_in}, $content->{refresh_token},
	$content->{refresh_token_expires_in});
  }
}


# accesskey -- get or set the GitHub accesskey for a nick, '' if undefined
sub accesskey($$;@)
{
  my ($self, $who, $access_token, $login, $expires_in, $refresh_token,
    $refresh_token_expires_in) = @_;

  # Set the new accesskey if one was given. Or delete it if the key is ''.
  if (defined $access_token && $access_token eq '') {
    delete $self->{accesskeys}->{$who};
  } elsif (defined $access_token) {
    $self->{accesskeys}->{$who}->{access_token} = $access_token;
    $self->{accesskeys}->{$who}->{login} = $login;
    $self->{accesskeys}->{$who}->{expires} = time + $expires_in;
    $self->{accesskeys}->{$who}->{refresh_token} = $refresh_token;
    $self->{accesskeys}->{$who}->{refresh_token_expires} =
	time + $refresh_token_expires_in;
  }

  # If refresh_token expired or expires in the next minute, delete the entry.
  delete $self->{accesskeys}->{$who} if
      ($self->{accesskeys}->{$who}->{refresh_token_expires} // 0) < time + 60;

  # Return the current info for nick $who, or just the accesskey.
  return ($self->{accesskeys}->{$who}->{access_token} // '',
    $self->{accesskeys}->{$who}->{login},
    $self->{accesskeys}->{$who}->{expires},
    $self->{accesskeys}->{$who}->{refresh_token},
    $self->{accesskeys}->{$who}->{refresh_token_expires}) if wantarray;
  return $self->{accesskeys}->{$who}->{access_token} // '';
}


# log -- print a message to STDERR, but only if -v (verbose) was specified
sub log
{
  my ($self, @messages) = @_;

  if ($self->{'verbose'}) {
    # Prefix all log lines with the current time, unless the line
    # already starts with a time.
    #
    my $now = strftime "%Y-%m-%dT%H:%M:%SZ", gmtime;
    $self->SUPER::log(
      map /^\d\d\d\d-\d\d-\d\dT\d\d:\d\d:\d\dZ/ ? $_ : "$now $_", @messages);
  }
}


# uniq -- return the list of distinct items in a list
sub uniq(@)
{
  my %seen;
  return grep {!$seen{$_}++} @_;
}


# esc -- escape characters for use in the value of a URL query parameter
sub esc($)
{
  my ($s) = @_;
  my ($octets);

  $octets = str2bytes("UTF-8", $s);
  $octets =~ s/([^A-Za-z0-9._~!$'()*,=:@\/-])/"%".sprintf("%02x",ord($1))/eg;
  return bytes2str("UTF-8", $octets);
}


# read_netrc -- find login & password for a host and (optional) login in .netrc
sub read_netrc($;$)
{
  my ($host, $login) = @_;

  my $machine = Net::Netrc->lookup($host, $login);
  return ($machine->login, $machine->password) if defined $machine;
  return (undef, undef);
}


# Main body

my (%opts, $ssl, $proto, $user, $password, $host, $port, $channel);

$Getopt::Std::STANDARD_HELP_VERSION = 1;
getopts('m:n:N:r:s:v', \%opts) or die "Try --help\n";
die "Usage: $0 [options] [--help] irc[s]://server...\n" if $#ARGV != 0;

# The single argument must be an IRC-URL.
#
($proto, $user, $password, $host, $port, $channel) = $ARGV[0] =~
    /^(ircs?):\/\/(?:([^:@\/?#]+)(?::([^@\/?#]*))?@)?([^:\/#?]+)(?::([^\/]*))?(?:\/(.+)?)?$/i
    or die "Argument must be a URI starting with `irc:' or `ircs:'\n";
$ssl = $proto =~ /^ircs$/i;
$user =~ s/%([0-9A-Fa-f]{2})/chr(hex($1))/eg if defined $user;
$password =~ s/%([0-9A-Fa-f]{2})/chr(hex($1))/eg if defined $password;
$port //= $ssl ? 6697 : 6667;
$channel =~ s/%([0-9A-Fa-f]{2})/chr(hex($1))/eg if defined $channel;
$channel = '#' . $channel if defined $channel && $channel !~ /^[#&]/;

# If there was no username, try to find one in ~/.netrc
if (!defined $user) {
  my ($u, $p) = read_netrc($host);
  ($user, $password) = ($u, $p) if defined $u;
}

# If there was a username, but no password, try to find one in ~/.netrc
if (defined $user && !defined $password) {
  my ($u, $p) = read_netrc($host, $user);
  $password = $p if defined $p;
}

# If there was a username, but still no password, prompt for it.
if (defined $user && !defined $password) {
  print "IRC password for user \"$user\": ";
  ReadMode('noecho');
  $password = ReadLine(0);
  ReadMode('restore');
  print "\n";
  chomp $password;
}

STDERR->autoflush(1);		# Write the log without buffering

my $bot = GHURLBot->new(
  server => $host,
  port => $port,
  ssl => $ssl,
  username => $user,
  password => $password,
  nick => $opts{'n'} // 'gb',
  name => $opts{'N'} // 'GHURLBot '.VERSION.', '.HOME,
  channels => (defined $channel ? [$channel] : []),
  rejoinfile => $opts{'r'},
  mapfile => $opts{'m'} // 'ghurlbot.map',
  client_secret_file => $opts{'s'},
  verbose => defined $opts{'v'});

$bot->run();



=encoding utf8

=head1 NAME

ghurlbot - IRC bot to manage GitHub issues or find their URLs

=head1 SYNOPSIS

ghurlbot [-n I<nick>] [-N I<name>] [-m I<map-file>]
[-r I<rejoin-file>] [-s I<client-secret-file] [-v] I<URL>

=head1 DESCRIPTION

B<ghurlbot> is an IRC bot that replies with a full URL when
somebody mentions a short reference to a GitHub issue or pull request
(e.g., "#73") or to a person or team on GitHub (e.g., "@joeousy").
Example:

 <joe> Let's talk about #13.
 <ghurlbot> https://github.com/xxx/yyy/issues/13 -> #13

B<ghurlbot> can also retrieve a summary of the issue from GitHub, if
the user (joe in this example) has a suitable account on GitHub and
has given B<ghurlbot> permission to act on his behalf.

The online L<manual|https://w3c.github.io/ghurlbot/manual.html>
explains in detail how to interact with B<ghurlbot> on IRC. The
rest of this manual page only describes how to run the program.

=head2 Specifying the IRC server

The I<URL> argument specifies the server to connect to. It must be of
the following form:

=over

I<protocol>://I<username>:I<password>@I<server>:I<port>/I<channel>

=back

But many parts are optional. The I<protocol> must be either "irc" or
"ircs", the latter for an SSL-encrypted connection.

If the I<username> is omitted, the I<password> and the "@" must also
be omitted. If a I<username> is given, but the I<password> is omitted,
agendabot will prompt for it. (But if both the ":" and the I<password>
are omitted, agendabot assumes that no password is needed.)

The I<server> is required.

If the ":" and the I<port> are omitted, the port defaults to 6667 (for
irc) or 6697 (for ircs).

If a I<channel> is given, agendabot will join that channel (in
addition to any channels it rejoins, see the B<-r> option). If the
I<channel> does not start with a "#" or a "&", agendabot will add a
"#" itself.

Omitting the password is useful to avoid that the password is visible
in the list of running processes or that somebody can read it over
your shoulder while you type the command.

Note that many characters in the username or password must be
URL-escaped. E.g., a "@" must be written as "%40", ":" must be written
as "%3a", "/" as "%2f", etc.

=head1 OPTIONS

=over

=item B<-n> I<nick>

The nickname the bot runs under. Default is "gb".

=item B<-N> I<name>

The real name of the bot (for the purposes of the \whois command of
IRC). Default is "GHURLBot 0.1 see https://w3c.github.io/GHURLBot".

=item B<-m> I<map-file>

B<ghurlbot> stores its status in a file and restores it from this
file when it starts Default is "ghurlbot.map" in the current
directory.

=item B<-r> I<rejoin-file>

B<ghurlbot> can remember the channels it was on and automatically
rejoin them when it is restarted. By default it does not remember the
channels, but when the B<-r> option is given, it reads a list of
channels from I<rejoin-file> when it starts and tries to join them,
and it updates that file whenever it joins or leaves a channel.

=item B<-s> I<client-secret-file>

A file containing the bot's client secret. When a user authorizes
B<ghurlbot> to manage issues in his name, the bot gets an access token
from GitHub that is valid for 8 hours. (The bot will delete it earlier
if the user leaves IRC.) A client secret allows the bot to refresh the
token for an additional 8 hours every time it expires.

Only the person who registered the bot as an app on GitHub can
generate a client secret for it (via Settings -> Developer Settings ->
edit).

=item B<-v>

Be verbose. B<ghurlbot> will log what it is doing to standard
error output.

=head1 FILES

=over

=item B<./ghurlbot.map>

The default map file is B<ghurlbot.map> in the directory from
which B<ghurlbot> is started. The map file can be changed with
the B<-m> option. This file contains the status of B<ghurlbot>
and is updated whenever the status changes. It contains for each
channel the currently discussed GitHub repository, whether the
expansion of issues and names to URLs is currently suspended or
active, and how long (how many messages) B<ghurlbot> waits before
expanding the same issue or name again.

If the file is not writable, B<ghurlbot> will continue to
function, but it will obviously not remember its status when it is
rerstarted. In verbose mode (B<-v>) it will write a message to
standard error.

=item I<rejoin-file>

When the B<-r> option is used, B<ghurlbot> starts by trying to join
all channels in this file. It then updates the file whenever it leaves
or joins a channel. The file is a simple list of channel names, one
per line.

=back

=head1 BUGS

The I<map-file> and I<rejoin-file> only contain channel names, not the
names of IRC networks or IRC servers. B<ghurlbot> cannot check
that the channel names correspond to the IRC server it was started
with.

=head1 AUTHOR

Bert Bos E<lt>bert@w3.org>

=head1 SEE ALSO

L<Online manual|https://w3c.github.io/ghurlbot</manual.html>,
L<scribe.perl|https://w3c.github.io/scribe2/scribedoc.html>.

=cut<|MERGE_RESOLUTION|>--- conflicted
+++ resolved
@@ -933,12 +933,8 @@
 
   ($owner, $repo) =
       $repository =~ /^https:\/\/github\.com\/([^\/]+)\/([^\/]+)$/i or
-<<<<<<< HEAD
-      print "$repository/issues/$issue -> #$issue\n" and
+      print "say $repository/issues/$issue -> #$issue\n" and
       print STDERR "Channel $channel, info $repository/issues/$issue\n" and
-=======
-      print "say $repository/issues/$issue -> \#$issue\n" and
->>>>>>> 35ec57cb
       return;
 
   $self->maybe_refresh_accesskey($who);
@@ -956,11 +952,7 @@
     return;
   } elsif ($res->code != 200) {	# 401 (wrong auth) or 403 (rate limit)
     print STDERR "  ", $res->decoded_content, "\n";
-<<<<<<< HEAD
-    print "$repository/issues/$issue -> #$issue\n";
-=======
     print "say $repository/issues/$issue -> \#$issue\n";
->>>>>>> 35ec57cb
     return;
   }
 
